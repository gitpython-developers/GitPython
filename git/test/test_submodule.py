# -*- coding: utf-8 -*-
# This module is part of GitPython and is released under
# the BSD License: http://www.opensource.org/licenses/bsd-license.php
import os
import sys
from unittest.case import skipIf

import git
from git.cmd import Git
from git.compat import (
    string_types,
    is_win,
)
from git.exc import (
    InvalidGitRepositoryError,
    RepositoryDirtyError
)
from git.objects.submodule.base import Submodule
from git.objects.submodule.root import (
    RootModule,
    RootUpdateProgress,
)
from git.repo.fun import (
<<<<<<< HEAD
    find_git_dir,
    touch,
=======
    find_submodule_git_dir,
    touch
>>>>>>> 9d5d143f
)
from git.test.lib import (
    TestBase,
    with_rw_repo,
)
from git.test.lib import with_rw_directory
from git.util import (
    to_native_path_linux,
    join_path_native,
    HIDE_WINDOWS_KNOWN_ERRORS,
)

import os.path as osp


# Change the configuration if possible to prevent the underlying memory manager
# to keep file handles open. On windows we get problems as they are not properly
# closed due to mmap bugs on windows (as it appears)
if is_win:
    try:
        import smmap.util  # @UnusedImport
        smmap.util.MapRegion._test_read_into_memory = True
    except ImportError:
        sys.stderr.write("The submodule tests will fail as some files cannot be removed due to open file handles.\n")
        sys.stderr.write(
            "The latest version of gitdb uses a memory map manager which can be configured to work around this problem")
# END handle windows platform


class TestRootProgress(RootUpdateProgress):

    """Just prints messages, for now without checking the correctness of the states"""

    def update(self, op, cur_count, max_count, message=''):
        print(op, cur_count, max_count, message)

prog = TestRootProgress()


class TestSubmodule(TestBase):

    def tearDown(self):
        import gc
        gc.collect()

    k_subm_current = "c15a6e1923a14bc760851913858a3942a4193cdb"
    k_subm_changed = "394ed7006ee5dc8bddfd132b64001d5dfc0ffdd3"
    k_no_subm_tag = "0.1.6"

    def _do_base_tests(self, rwrepo):
        """Perform all tests in the given repository, it may be bare or nonbare"""
        # manual instantiation
        smm = Submodule(rwrepo, "\0" * 20)
        # name needs to be set in advance
        self.failUnlessRaises(AttributeError, getattr, smm, 'name')

        # iterate - 1 submodule
        sms = Submodule.list_items(rwrepo, self.k_subm_current)
        assert len(sms) == 1
        sm = sms[0]

        # at a different time, there is None
        assert len(Submodule.list_items(rwrepo, self.k_no_subm_tag)) == 0

        assert sm.path == 'git/ext/gitdb'
        assert sm.path != sm.name                   # in our case, we have ids there, which don't equal the path
        assert sm.url.endswith('github.com/gitpython-developers/gitdb.git')
        assert sm.branch_path == 'refs/heads/master'            # the default ...
        assert sm.branch_name == 'master'
        assert sm.parent_commit == rwrepo.head.commit
        # size is always 0
        assert sm.size == 0
        # the module is not checked-out yet
        self.failUnlessRaises(InvalidGitRepositoryError, sm.module)

        # which is why we can't get the branch either - it points into the module() repository
        self.failUnlessRaises(InvalidGitRepositoryError, getattr, sm, 'branch')

        # branch_path works, as its just a string
        assert isinstance(sm.branch_path, string_types)

        # some commits earlier we still have a submodule, but its at a different commit
        smold = next(Submodule.iter_items(rwrepo, self.k_subm_changed))
        assert smold.binsha != sm.binsha
        assert smold != sm                  # the name changed

        # force it to reread its information
        del(smold._url)
        smold.url == sm.url  # @NoEffect

        # test config_reader/writer methods
        sm.config_reader()
        new_smclone_path = None             # keep custom paths for later
        new_csmclone_path = None                #
        if rwrepo.bare:
            with self.assertRaises(InvalidGitRepositoryError):
                with sm.config_writer() as cw:
                    pass
        else:
            with sm.config_writer() as writer:
                # for faster checkout, set the url to the local path
                new_smclone_path = Git.polish_url(osp.join(self.rorepo.working_tree_dir, sm.path))
                writer.set_value('url', new_smclone_path)
                writer.release()
                assert sm.config_reader().get_value('url') == new_smclone_path
                assert sm.url == new_smclone_path
        # END handle bare repo
        smold.config_reader()

        # cannot get a writer on historical submodules
        if not rwrepo.bare:
            with self.assertRaises(ValueError):
                with smold.config_writer():
                    pass
        # END handle bare repo

        # make the old into a new - this doesn't work as the name changed
        self.failUnlessRaises(ValueError, smold.set_parent_commit, self.k_subm_current)
        # the sha is properly updated
        smold.set_parent_commit(self.k_subm_changed + "~1")
        assert smold.binsha != sm.binsha

        # raises if the sm didn't exist in new parent - it keeps its
        # parent_commit unchanged
        self.failUnlessRaises(ValueError, smold.set_parent_commit, self.k_no_subm_tag)

        # TEST TODO: if a path in the gitmodules file, but not in the index, it raises

        # TEST UPDATE
        ##############
        # module retrieval is not always possible
        if rwrepo.bare:
            self.failUnlessRaises(InvalidGitRepositoryError, sm.module)
            self.failUnlessRaises(InvalidGitRepositoryError, sm.remove)
            self.failUnlessRaises(InvalidGitRepositoryError, sm.add, rwrepo, 'here', 'there')
        else:
            # its not checked out in our case
            self.failUnlessRaises(InvalidGitRepositoryError, sm.module)
            assert not sm.module_exists()

            # currently there is only one submodule
            assert len(list(rwrepo.iter_submodules())) == 1
            assert sm.binsha != "\0" * 20

            # TEST ADD
            ###########
            # preliminary tests
            # adding existing returns exactly the existing
            sma = Submodule.add(rwrepo, sm.name, sm.path)
            assert sma.path == sm.path

            # no url and no module at path fails
            self.failUnlessRaises(ValueError, Submodule.add, rwrepo, "newsubm", "pathtorepo", url=None)

            # CONTINUE UPDATE
            #################

            # lets update it - its a recursive one too
            newdir = osp.join(sm.abspath, 'dir')
            os.makedirs(newdir)

            # update fails if the path already exists non-empty
            self.failUnlessRaises(OSError, sm.update)
            os.rmdir(newdir)

            # dry-run does nothing
            sm.update(dry_run=True, progress=prog)
            assert not sm.module_exists()

            assert sm.update() is sm
            sm_repopath = sm.path               # cache for later
            assert sm.module_exists()
            assert isinstance(sm.module(), git.Repo)
            assert sm.module().working_tree_dir == sm.abspath

            # INTERLEAVE ADD TEST
            #####################
            # url must match the one in the existing repository ( if submodule name suggests a new one )
            # or we raise
            self.failUnlessRaises(ValueError, Submodule.add, rwrepo, "newsubm", sm.path, "git://someurl/repo.git")

            # CONTINUE UPDATE
            #################
            # we should have setup a tracking branch, which is also active
            assert sm.module().head.ref.tracking_branch() is not None

            # delete the whole directory and re-initialize
            assert len(sm.children()) != 0
            # shutil.rmtree(sm.abspath)
            sm.remove(force=True, configuration=False)
            assert len(sm.children()) == 0
            # dry-run does nothing
            sm.update(dry_run=True, recursive=False, progress=prog)
            assert len(sm.children()) == 0

            sm.update(recursive=False)
            assert len(list(rwrepo.iter_submodules())) == 2
            assert len(sm.children()) == 1          # its not checked out yet
            csm = sm.children()[0]
            assert not csm.module_exists()
            csm_repopath = csm.path

            # adjust the path of the submodules module to point to the local destination
            new_csmclone_path = Git.polish_url(osp.join(self.rorepo.working_tree_dir, sm.path, csm.path))
            with csm.config_writer() as writer:
                writer.set_value('url', new_csmclone_path)
            assert csm.url == new_csmclone_path

            # dry-run does nothing
            assert not csm.module_exists()
            sm.update(recursive=True, dry_run=True, progress=prog)
            assert not csm.module_exists()

            # update recursively again
            sm.update(recursive=True)
            assert csm.module_exists()

            # tracking branch once again
            csm.module().head.ref.tracking_branch() is not None  # @NoEffect

            # this flushed in a sub-submodule
            assert len(list(rwrepo.iter_submodules())) == 2

            # reset both heads to the previous version, verify that to_latest_revision works
            smods = (sm.module(), csm.module())
            for repo in smods:
                repo.head.reset('HEAD~2', working_tree=1)
            # END for each repo to reset

            # dry run does nothing
            self.failUnlessRaises(RepositoryDirtyError, sm.update, recursive=True, dry_run=True, progress=prog)
            sm.update(recursive=True, dry_run=True, progress=prog, force=True)
            for repo in smods:
                assert repo.head.commit != repo.head.ref.tracking_branch().commit
            # END for each repo to check

            self.failUnlessRaises(RepositoryDirtyError, sm.update, recursive=True, to_latest_revision=True)
            sm.update(recursive=True, to_latest_revision=True, force=True)
            for repo in smods:
                assert repo.head.commit == repo.head.ref.tracking_branch().commit
            # END for each repo to check
            del(smods)

            # if the head is detached, it still works ( but warns )
            smref = sm.module().head.ref
            sm.module().head.ref = 'HEAD~1'
            # if there is no tracking branch, we get a warning as well
            csm_tracking_branch = csm.module().head.ref.tracking_branch()
            csm.module().head.ref.set_tracking_branch(None)
            sm.update(recursive=True, to_latest_revision=True)

            # to_latest_revision changes the child submodule's commit, it needs an
            # update now
            csm.set_parent_commit(csm.repo.head.commit)

            # undo the changes
            sm.module().head.ref = smref
            csm.module().head.ref.set_tracking_branch(csm_tracking_branch)

            # REMOVAL OF REPOSITOTRY
            ########################
            # must delete something
            self.failUnlessRaises(ValueError, csm.remove, module=False, configuration=False)

            # module() is supposed to point to gitdb, which has a child-submodule whose URL is still pointing
            # to github. To save time, we will change it to
            csm.set_parent_commit(csm.repo.head.commit)
            with csm.config_writer() as cw:
                cw.set_value('url', self._small_repo_url())
            csm.repo.index.commit("adjusted URL to point to local source, instead of the internet")

            # We have modified the configuration, hence the index is dirty, and the
            # deletion will fail
            # NOTE: As we did  a few updates in the meanwhile, the indices were reset
            # Hence we create some changes
            csm.set_parent_commit(csm.repo.head.commit)
            with sm.config_writer() as writer:
                writer.set_value("somekey", "somevalue")
            with csm.config_writer() as writer:
                writer.set_value("okey", "ovalue")
            self.failUnlessRaises(InvalidGitRepositoryError, sm.remove)
            # if we remove the dirty index, it would work
            sm.module().index.reset()
            # still, we have the file modified
            self.failUnlessRaises(InvalidGitRepositoryError, sm.remove, dry_run=True)
            sm.module().index.reset(working_tree=True)

            # enforce the submodule to be checked out at the right spot as well.
            csm.update()
            assert csm.module_exists()
            assert csm.exists()
            assert osp.isdir(csm.module().working_tree_dir)

            # this would work
            assert sm.remove(force=True, dry_run=True) is sm
            assert sm.module_exists()
            sm.remove(force=True, dry_run=True)
            assert sm.module_exists()

            # but ... we have untracked files in the child submodule
            fn = join_path_native(csm.module().working_tree_dir, "newfile")
            with open(fn, 'w') as fd:
                fd.write("hi")
            self.failUnlessRaises(InvalidGitRepositoryError, sm.remove)

            # forcibly delete the child repository
            prev_count = len(sm.children())
            self.failUnlessRaises(ValueError, csm.remove, force=True)
            # We removed sm, which removed all submodules. However, the instance we
            # have still points to the commit prior to that, where it still existed
            csm.set_parent_commit(csm.repo.commit(), check=False)
            assert not csm.exists()
            assert not csm.module_exists()
            assert len(sm.children()) == prev_count
            # now we have a changed index, as configuration was altered.
            # fix this
            sm.module().index.reset(working_tree=True)

            # now delete only the module of the main submodule
            assert sm.module_exists()
            sm.remove(configuration=False, force=True)
            assert sm.exists()
            assert not sm.module_exists()
            assert sm.config_reader().get_value('url')

            # delete the rest
            sm_path = sm.path
            sm.remove()
            assert not sm.exists()
            assert not sm.module_exists()
            self.failUnlessRaises(ValueError, getattr, sm, 'path')

            assert len(rwrepo.submodules) == 0

            # ADD NEW SUBMODULE
            ###################
            # add a simple remote repo - trailing slashes are no problem
            smid = "newsub"
            osmid = "othersub"
            nsm = Submodule.add(rwrepo, smid, sm_repopath, new_smclone_path + "/", None, no_checkout=True)
            assert nsm.name == smid
            assert nsm.module_exists()
            assert nsm.exists()
            # its not checked out
            assert not osp.isfile(join_path_native(nsm.module().working_tree_dir, Submodule.k_modules_file))
            assert len(rwrepo.submodules) == 1

            # add another submodule, but into the root, not as submodule
            osm = Submodule.add(rwrepo, osmid, csm_repopath, new_csmclone_path, Submodule.k_head_default)
            assert osm != nsm
            assert osm.module_exists()
            assert osm.exists()
            assert osp.isfile(join_path_native(osm.module().working_tree_dir, 'setup.py'))

            assert len(rwrepo.submodules) == 2

            # commit the changes, just to finalize the operation
            rwrepo.index.commit("my submod commit")
            assert len(rwrepo.submodules) == 2

            # needs update as the head changed, it thinks its in the history
            # of the repo otherwise
            nsm.set_parent_commit(rwrepo.head.commit)
            osm.set_parent_commit(rwrepo.head.commit)

            # MOVE MODULE
            #############
            # invalid input
            self.failUnlessRaises(ValueError, nsm.move, 'doesntmatter', module=False, configuration=False)

            # renaming to the same path does nothing
            assert nsm.move(sm_path) is nsm

            # rename a module
            nmp = join_path_native("new", "module", "dir") + "/"  # new module path
            pmp = nsm.path
            assert nsm.move(nmp) is nsm
            nmp = nmp[:-1]          # cut last /
            nmpl = to_native_path_linux(nmp)
            assert nsm.path == nmpl
            assert rwrepo.submodules[0].path == nmpl

            mpath = 'newsubmodule'
            absmpath = join_path_native(rwrepo.working_tree_dir, mpath)
            open(absmpath, 'w').write('')
            self.failUnlessRaises(ValueError, nsm.move, mpath)
            os.remove(absmpath)

            # now it works, as we just move it back
            nsm.move(pmp)
            assert nsm.path == pmp
            assert rwrepo.submodules[0].path == pmp

            # REMOVE 'EM ALL
            ################
            # if a submodule's repo has no remotes, it can't be added without an explicit url
            osmod = osm.module()

            osm.remove(module=False)
            for remote in osmod.remotes:
                remote.remove(osmod, remote.name)
            assert not osm.exists()
            self.failUnlessRaises(ValueError, Submodule.add, rwrepo, osmid, csm_repopath, url=None)
        # END handle bare mode

        # Error if there is no submodule file here
        self.failUnlessRaises(IOError, Submodule._config_parser, rwrepo, rwrepo.commit(self.k_no_subm_tag), True)

    # @skipIf(HIDE_WINDOWS_KNOWN_ERRORS,  ## ACTUALLY skipped by `git.submodule.base#L869`.
    #         "FIXME: fails with: PermissionError: [WinError 32] The process cannot access the file because"
    #         "it is being used by another process: "
    #         "'C:\\Users\\ankostis\\AppData\\Local\\Temp\\tmp95c3z83bnon_bare_test_base_rw\\git\\ext\\gitdb\\gitdb\\ext\\smmap'")  # noqa E501
    @with_rw_repo(k_subm_current)
    def test_base_rw(self, rwrepo):
        self._do_base_tests(rwrepo)

    @with_rw_repo(k_subm_current, bare=True)
    def test_base_bare(self, rwrepo):
        self._do_base_tests(rwrepo)

    @skipIf(HIDE_WINDOWS_KNOWN_ERRORS and sys.version_info[:2] == (3, 5), """
        File "C:\projects\gitpython\git\cmd.py", line 559, in execute
        raise GitCommandNotFound(command, err)
        git.exc.GitCommandNotFound: Cmd('git') not found due to: OSError('[WinError 6] The handle is invalid')
        cmdline: git clone -n --shared -v C:\projects\gitpython\.git Users\appveyor\AppData\Local\Temp\1\tmplyp6kr_rnon_bare_test_root_module""")  # noqa E501
    @with_rw_repo(k_subm_current, bare=False)
    def test_root_module(self, rwrepo):
        # Can query everything without problems
        rm = RootModule(self.rorepo)
        assert rm.module() is self.rorepo

        # try attributes
        rm.binsha
        rm.mode
        rm.path
        assert rm.name == rm.k_root_name
        assert rm.parent_commit == self.rorepo.head.commit
        rm.url
        rm.branch

        assert len(rm.list_items(rm.module())) == 1
        rm.config_reader()
        with rm.config_writer():
            pass

        # deep traversal gitdb / async
        rsmsp = [sm.path for sm in rm.traverse()]
        assert len(rsmsp) >= 2          # gitdb and async [and smmap], async being a child of gitdb

        # cannot set the parent commit as root module's path didn't exist
        self.failUnlessRaises(ValueError, rm.set_parent_commit, 'HEAD')

        # TEST UPDATE
        #############
        # setup commit which remove existing, add new and modify existing submodules
        rm = RootModule(rwrepo)
        assert len(rm.children()) == 1

        # modify path without modifying the index entry
        # ( which is what the move method would do properly )
        #==================================================
        sm = rm.children()[0]
        pp = "path/prefix"
        fp = join_path_native(pp, sm.path)
        prep = sm.path
        assert not sm.module_exists()               # was never updated after rwrepo's clone

        # assure we clone from a local source
        with sm.config_writer() as writer:
            writer.set_value('url', Git.polish_url(osp.join(self.rorepo.working_tree_dir, sm.path)))

        # dry-run does nothing
        sm.update(recursive=False, dry_run=True, progress=prog)
        assert not sm.module_exists()

        sm.update(recursive=False)
        assert sm.module_exists()
        with sm.config_writer() as writer:
            writer.set_value('path', fp)    # change path to something with prefix AFTER url change

        # update fails as list_items in such a situations cannot work, as it cannot
        # find the entry at the changed path
        self.failUnlessRaises(InvalidGitRepositoryError, rm.update, recursive=False)

        # move it properly - doesn't work as it its path currently points to an indexentry
        # which doesn't exist ( move it to some path, it doesn't matter here )
        self.failUnlessRaises(InvalidGitRepositoryError, sm.move, pp)
        # reset the path(cache) to where it was, now it works
        sm.path = prep
        sm.move(fp, module=False)       # leave it at the old location

        assert not sm.module_exists()
        cpathchange = rwrepo.index.commit("changed sm path")  # finally we can commit

        # update puts the module into place
        rm.update(recursive=False, progress=prog)
        sm.set_parent_commit(cpathchange)
        assert sm.module_exists()

        # add submodule
        #================
        nsmn = "newsubmodule"
        nsmp = "submrepo"
        subrepo_url = Git.polish_url(osp.join(self.rorepo.working_tree_dir, rsmsp[0], rsmsp[1]))
        nsm = Submodule.add(rwrepo, nsmn, nsmp, url=subrepo_url)
        csmadded = rwrepo.index.commit("Added submodule").hexsha    # make sure we don't keep the repo reference
        nsm.set_parent_commit(csmadded)
        assert nsm.module_exists()
        # in our case, the module should not exist, which happens if we update a parent
        # repo and a new submodule comes into life
        nsm.remove(configuration=False, module=True)
        assert not nsm.module_exists() and nsm.exists()

        # dry-run does nothing
        rm.update(recursive=False, dry_run=True, progress=prog)

        # otherwise it will work
        rm.update(recursive=False, progress=prog)
        assert nsm.module_exists()

        # remove submodule - the previous one
        #====================================
        sm.set_parent_commit(csmadded)
        smp = sm.abspath
        assert not sm.remove(module=False).exists()
        assert osp.isdir(smp)           # module still exists
        csmremoved = rwrepo.index.commit("Removed submodule")

        # an update will remove the module
        # not in dry_run
        rm.update(recursive=False, dry_run=True, force_remove=True)
        assert osp.isdir(smp)

        # when removing submodules, we may get new commits as nested submodules are auto-committing changes
        # to allow deletions without force, as the index would be dirty otherwise.
        # QUESTION: Why does this seem to work in test_git_submodule_compatibility() ?
        self.failUnlessRaises(InvalidGitRepositoryError, rm.update, recursive=False, force_remove=False)
        rm.update(recursive=False, force_remove=True)
        assert not osp.isdir(smp)

        # 'apply work' to the nested submodule and assure this is not removed/altered during updates
        # Need to commit first, otherwise submodule.update wouldn't have a reason to change the head
        touch(osp.join(nsm.module().working_tree_dir, 'new-file'))
        # We cannot expect is_dirty to even run as we wouldn't reset a head to the same location
        assert nsm.module().head.commit.hexsha == nsm.hexsha
        nsm.module().index.add([nsm])
        nsm.module().index.commit("added new file")
        rm.update(recursive=False, dry_run=True, progress=prog)  # would not change head, and thus doens't fail
        # Everything we can do from now on will trigger the 'future' check, so no is_dirty() check will even run
        # This would only run if our local branch is in the past and we have uncommitted changes

        prev_commit = nsm.module().head.commit
        rm.update(recursive=False, dry_run=False, progress=prog)
        assert prev_commit == nsm.module().head.commit, "head shouldn't change, as it is in future of remote branch"

        # this kills the new file
        rm.update(recursive=True, progress=prog, force_reset=True)
        assert prev_commit != nsm.module().head.commit, "head changed, as the remote url and its commit changed"

        # change url ...
        #===============
        # ... to the first repository, this way we have a fast checkout, and a completely different
        # repository at the different url
        nsm.set_parent_commit(csmremoved)
        nsmurl = Git.polish_url(osp.join(self.rorepo.working_tree_dir, rsmsp[0]))
        with nsm.config_writer() as writer:
            writer.set_value('url', nsmurl)
        csmpathchange = rwrepo.index.commit("changed url")
        nsm.set_parent_commit(csmpathchange)

        # Now nsm head is in the future of the tracked remote branch
        prev_commit = nsm.module().head.commit
        # dry-run does nothing
        rm.update(recursive=False, dry_run=True, progress=prog)
        assert nsm.module().remotes.origin.url != nsmurl

        rm.update(recursive=False, progress=prog, force_reset=True)
        assert nsm.module().remotes.origin.url == nsmurl
        assert prev_commit != nsm.module().head.commit, "Should now point to gitdb"
        assert len(rwrepo.submodules) == 1
        assert not rwrepo.submodules[0].children()[0].module_exists(), "nested submodule should not be checked out"

        # add the submodule's changed commit to the index, which is what the
        # user would do
        # beforehand, update our instance's binsha with the new one
        nsm.binsha = nsm.module().head.commit.binsha
        rwrepo.index.add([nsm])

        # change branch
        #=================
        # we only have one branch, so we switch to a virtual one, and back
        # to the current one to trigger the difference
        cur_branch = nsm.branch
        nsmm = nsm.module()
        prev_commit = nsmm.head.commit
        for branch in ("some_virtual_branch", cur_branch.name):
            with nsm.config_writer() as writer:
                writer.set_value(Submodule.k_head_option, git.Head.to_full_path(branch))
            csmbranchchange = rwrepo.index.commit("changed branch to %s" % branch)
            nsm.set_parent_commit(csmbranchchange)
        # END for each branch to change

        # Lets remove our tracking branch to simulate some changes
        nsmmh = nsmm.head
        assert nsmmh.ref.tracking_branch() is None                  # never set it up until now
        assert not nsmmh.is_detached

        # dry run does nothing
        rm.update(recursive=False, dry_run=True, progress=prog)
        assert nsmmh.ref.tracking_branch() is None

        # the real thing does
        rm.update(recursive=False, progress=prog)

        assert nsmmh.ref.tracking_branch() is not None
        assert not nsmmh.is_detached

        # recursive update
        # =================
        # finally we recursively update a module, just to run the code at least once
        # remove the module so that it has more work
        assert len(nsm.children()) >= 1  # could include smmap
        assert nsm.exists() and nsm.module_exists() and len(nsm.children()) >= 1
        # assure we pull locally only
        nsmc = nsm.children()[0]
        with nsmc.config_writer() as writer:
            writer.set_value('url', subrepo_url)
        rm.update(recursive=True, progress=prog, dry_run=True)      # just to run the code
        rm.update(recursive=True, progress=prog)

        # gitdb: has either 1 or 2 submodules depending on the version
        assert len(nsm.children()) >= 1 and nsmc.module_exists()

    @with_rw_repo(k_no_subm_tag, bare=False)
    def test_first_submodule(self, rwrepo):
        assert len(list(rwrepo.iter_submodules())) == 0

        for sm_name, sm_path in (('first', 'submodules/first'),
                                 ('second', osp.join(rwrepo.working_tree_dir, 'submodules/second'))):
            sm = rwrepo.create_submodule(sm_name, sm_path, rwrepo.git_dir, no_checkout=True)
            assert sm.exists() and sm.module_exists()
            rwrepo.index.commit("Added submodule " + sm_name)
        # end for each submodule path to add

        self.failUnlessRaises(ValueError, rwrepo.create_submodule, 'fail', osp.expanduser('~'))
        self.failUnlessRaises(ValueError, rwrepo.create_submodule, 'fail-too',
                              rwrepo.working_tree_dir + osp.sep)

    @with_rw_directory
    def test_add_empty_repo(self, rwdir):
        empty_repo_dir = osp.join(rwdir, 'empty-repo')

        parent = git.Repo.init(osp.join(rwdir, 'parent'))
        git.Repo.init(empty_repo_dir)

        for checkout_mode in range(2):
            name = 'empty' + str(checkout_mode)
            self.failUnlessRaises(ValueError, parent.create_submodule, name, name,
                                  url=empty_repo_dir, no_checkout=checkout_mode and True or False)
        # end for each checkout mode

    @skipIf(HIDE_WINDOWS_KNOWN_ERRORS and Git.is_cygwin(),
            """FIXME: ile "C:\projects\gitpython\git\cmd.py", line 671, in execute
                raise GitCommandError(command, status, stderr_value, stdout_value)
            GitCommandError: Cmd('git') failed due to: exit code(128)
              cmdline: git add 1__Xava verbXXten 1_test _myfile 1_test_other_file 1_XXava-----verbXXten
              stderr: 'fatal: pathspec '"1__çava verböten"' did not match any files'
                """)
    @with_rw_directory
    def test_git_submodules_and_add_sm_with_new_commit(self, rwdir):
        parent = git.Repo.init(osp.join(rwdir, 'parent'))
        parent.git.submodule('add', self._small_repo_url(), 'module')
        parent.index.commit("added submodule")

        assert len(parent.submodules) == 1
        sm = parent.submodules[0]

        assert sm.exists() and sm.module_exists()

        clone = git.Repo.clone_from(self._small_repo_url(),
                                    osp.join(parent.working_tree_dir, 'existing-subrepository'))
        sm2 = parent.create_submodule('nongit-file-submodule', clone.working_tree_dir)
        assert len(parent.submodules) == 2

        for _ in range(2):
            for init in (False, True):
                sm.update(init=init)
                sm2.update(init=init)
            # end for each init state
        # end for each iteration

        sm.move(sm.path + '_moved')
        sm2.move(sm2.path + '_moved')

        parent.index.commit("moved submodules")

        smm = sm.module()
        fp = osp.join(smm.working_tree_dir, 'empty-file')
        with open(fp, 'w'):
            pass
        smm.git.add(Git.polish_url(fp))
        smm.git.commit(m="new file added")

        # submodules are retrieved from the current commit's tree, therefore we can't really get a new submodule
        # object pointing to the new submodule commit
        sm_too = parent.submodules['module_moved']
        assert parent.head.commit.tree[sm.path].binsha == sm.binsha
        assert sm_too.binsha == sm.binsha, "cached submodule should point to the same commit as updated one"

        added_bies = parent.index.add([sm])  # addded base-index-entries
        assert len(added_bies) == 1
        parent.index.commit("add same submodule entry")
        commit_sm = parent.head.commit.tree[sm.path]
        assert commit_sm.binsha == added_bies[0].binsha
        assert commit_sm.binsha == sm.binsha

        sm_too.binsha = sm_too.module().head.commit.binsha
        added_bies = parent.index.add([sm_too])
        assert len(added_bies) == 1
        parent.index.commit("add new submodule entry")
        commit_sm = parent.head.commit.tree[sm.path]
        assert commit_sm.binsha == added_bies[0].binsha
        assert commit_sm.binsha == sm_too.binsha
        assert sm_too.binsha != sm.binsha

    # @skipIf(HIDE_WINDOWS_KNOWN_ERRORS,  ## ACTUALLY skipped by `git.submodule.base#L869`.
    #         "FIXME: helper.wrapper fails with: PermissionError: [WinError 5] Access is denied: "
    #         "'C:\\Users\\appveyor\\AppData\\Local\\Temp\\1\\test_work_tree_unsupportedryfa60di\\master_repo\\.git\\objects\\pack\\pack-bc9e0787aef9f69e1591ef38ea0a6f566ec66fe3.idx")  # noqa E501
    @with_rw_directory
    def test_git_submodule_compatibility(self, rwdir):
        parent = git.Repo.init(osp.join(rwdir, 'parent'))
        sm_path = join_path_native('submodules', 'intermediate', 'one')
        sm = parent.create_submodule('mymodules/myname', sm_path, url=self._small_repo_url())
        parent.index.commit("added submodule")

        def assert_exists(sm, value=True):
            assert sm.exists() == value
            assert sm.module_exists() == value
        # end

        # As git is backwards compatible itself, it would still recognize what we do here ... unless we really
        # muss it up. That's the only reason why the test is still here ... .
        assert len(parent.git.submodule().splitlines()) == 1

        module_repo_path = osp.join(sm.module().working_tree_dir, '.git')
        assert module_repo_path.startswith(osp.join(parent.working_tree_dir, sm_path))
        if not sm._need_gitfile_submodules(parent.git):
            assert osp.isdir(module_repo_path)
            assert not sm.module().has_separate_working_tree()
        else:
            assert osp.isfile(module_repo_path)
            assert sm.module().has_separate_working_tree()
            assert find_submodule_git_dir(module_repo_path) is not None, "module pointed to by .git file must be valid"
        # end verify submodule 'style'

        # test move
        new_sm_path = join_path_native('submodules', 'one')
        sm.move(new_sm_path)
        assert_exists(sm)

        # Add additional submodule level
        csm = sm.module().create_submodule('nested-submodule', join_path_native('nested-submodule', 'working-tree'),
                                           url=self._small_repo_url())
        sm.module().index.commit("added nested submodule")
        sm_head_commit = sm.module().commit()
        assert_exists(csm)

        # Fails because there are new commits, compared to the remote we cloned from
        self.failUnlessRaises(InvalidGitRepositoryError, sm.remove, dry_run=True)
        assert_exists(sm)
        assert sm.module().commit() == sm_head_commit
        assert_exists(csm)

        # rename nested submodule
        # This name would move itself one level deeper - needs special handling internally
        new_name = csm.name + '/mine'
        assert csm.rename(new_name).name == new_name
        assert_exists(csm)
        assert csm.repo.is_dirty(index=True, working_tree=False), "index must contain changed .gitmodules file"
        csm.repo.index.commit("renamed module")

        # keep_going evaluation
        rsm = parent.submodule_update()
        assert_exists(sm)
        assert_exists(csm)
        with csm.config_writer().set_value('url', 'bar'):
            pass
        csm.repo.index.commit("Have to commit submodule change for algorithm to pick it up")
        assert csm.url == 'bar'

        self.failUnlessRaises(Exception, rsm.update, recursive=True, to_latest_revision=True, progress=prog)
        assert_exists(csm)
        rsm.update(recursive=True, to_latest_revision=True, progress=prog, keep_going=True)

        # remove
        sm_module_path = sm.module().git_dir

        for dry_run in (True, False):
            sm.remove(dry_run=dry_run, force=True)
            assert_exists(sm, value=dry_run)
            assert osp.isdir(sm_module_path) == dry_run
        # end for each dry-run mode

    @with_rw_directory
    def test_remove_norefs(self, rwdir):
        parent = git.Repo.init(osp.join(rwdir, 'parent'))
        sm_name = 'mymodules/myname'
        sm = parent.create_submodule(sm_name, sm_name, url=self._small_repo_url())
        assert sm.exists()

        parent.index.commit("Added submodule")

        assert sm.repo is parent  # yoh was surprised since expected sm repo!!
        # so created a new instance for submodule
        smrepo = git.Repo(osp.join(rwdir, 'parent', sm.path))
        # Adding a remote without fetching so would have no references
        smrepo.create_remote('special', 'git@server-shouldnotmatter:repo.git')
        # And we should be able to remove it just fine
        sm.remove()
        assert not sm.exists()

    @with_rw_directory
    def test_rename(self, rwdir):
        parent = git.Repo.init(osp.join(rwdir, 'parent'))
        sm_name = 'mymodules/myname'
        sm = parent.create_submodule(sm_name, sm_name, url=self._small_repo_url())
        parent.index.commit("Added submodule")

        assert sm.rename(sm_name) is sm and sm.name == sm_name
        assert not sm.repo.is_dirty(index=True, working_tree=False, untracked_files=False)

        new_path = 'renamed/myname'
        assert sm.move(new_path).name == new_path

        new_sm_name = "shortname"
        assert sm.rename(new_sm_name) is sm
        assert sm.repo.is_dirty(index=True, working_tree=False, untracked_files=False)
        assert sm.exists()

        sm_mod = sm.module()
        if osp.isfile(osp.join(sm_mod.working_tree_dir, '.git')) == sm._need_gitfile_submodules(parent.git):
            assert sm_mod.git_dir.endswith(join_path_native('.git', 'modules', new_sm_name))
        # end

    @with_rw_directory
    def test_branch_renames(self, rw_dir):
        # Setup initial sandbox:
        # parent repo has one submodule, which has all the latest changes
        source_url = self._small_repo_url()
        sm_source_repo = git.Repo.clone_from(source_url, osp.join(rw_dir, 'sm-source'), b='master')
        parent_repo = git.Repo.init(osp.join(rw_dir, 'parent'))
        sm = parent_repo.create_submodule('mysubmodule', 'subdir/submodule',
                                          sm_source_repo.working_tree_dir, branch='master')
        parent_repo.index.commit('added submodule')
        assert sm.exists()

        # Create feature branch with one new commit in submodule source
        sm_fb = sm_source_repo.create_head('feature')
        sm_fb.checkout()
        new_file = touch(osp.join(sm_source_repo.working_tree_dir, 'new-file'))
        sm_source_repo.index.add([new_file])
        sm.repo.index.commit("added new file")

        # change designated submodule checkout branch to the new upstream feature branch
        with sm.config_writer() as smcw:
            smcw.set_value('branch', sm_fb.name)
        assert sm.repo.is_dirty(index=True, working_tree=False)
        sm.repo.index.commit("changed submodule branch to '%s'" % sm_fb)

        # verify submodule update with feature branch that leaves currently checked out branch in it's past
        sm_mod = sm.module()
        prev_commit = sm_mod.commit()
        assert sm_mod.head.ref.name == 'master'
        assert parent_repo.submodule_update()
        assert sm_mod.head.ref.name == sm_fb.name
        assert sm_mod.commit() == prev_commit, "Without to_latest_revision, we don't change the commit"

        assert parent_repo.submodule_update(to_latest_revision=True)
        assert sm_mod.head.ref.name == sm_fb.name
        assert sm_mod.commit() == sm_fb.commit

        # Create new branch which is in our past, and thus seemingly unrelated to the currently checked out one
        # To make it even 'harder', we shall fork and create a new commit
        sm_pfb = sm_source_repo.create_head('past-feature', commit='HEAD~20')
        sm_pfb.checkout()
        sm_source_repo.index.add([touch(osp.join(sm_source_repo.working_tree_dir, 'new-file'))])
        sm_source_repo.index.commit("new file added, to past of '%r'" % sm_fb)

        # Change designated submodule checkout branch to a new commit in its own past
        with sm.config_writer() as smcw:
            smcw.set_value('branch', sm_pfb.path)
        sm.repo.index.commit("changed submodule branch to '%s'" % sm_pfb)

        # Test submodule updates - must fail if submodule is dirty
        touch(osp.join(sm_mod.working_tree_dir, 'unstaged file'))
        # This doesn't fail as our own submodule binsha didn't change, and the reset is only triggered if
        # to latest revision is True.
        parent_repo.submodule_update(to_latest_revision=False)
        sm_mod.head.ref.name == sm_pfb.name, "should have been switched to past head"
        sm_mod.commit() == sm_fb.commit, "Head wasn't reset"

        self.failUnlessRaises(RepositoryDirtyError, parent_repo.submodule_update, to_latest_revision=True)
        parent_repo.submodule_update(to_latest_revision=True, force_reset=True)
        assert sm_mod.commit() == sm_pfb.commit, "Now head should have been reset"
        assert sm_mod.head.ref.name == sm_pfb.name<|MERGE_RESOLUTION|>--- conflicted
+++ resolved
@@ -7,39 +7,24 @@
 
 import git
 from git.cmd import Git
-from git.compat import (
-    string_types,
-    is_win,
-)
+from git.compat import string_types, is_win
 from git.exc import (
     InvalidGitRepositoryError,
     RepositoryDirtyError
 )
 from git.objects.submodule.base import Submodule
-from git.objects.submodule.root import (
-    RootModule,
-    RootUpdateProgress,
-)
+from git.objects.submodule.root import RootModule, RootUpdateProgress
 from git.repo.fun import (
-<<<<<<< HEAD
-    find_git_dir,
-    touch,
-=======
     find_submodule_git_dir,
     touch
->>>>>>> 9d5d143f
 )
 from git.test.lib import (
     TestBase,
-    with_rw_repo,
+    with_rw_repo
 )
 from git.test.lib import with_rw_directory
-from git.util import (
-    to_native_path_linux,
-    join_path_native,
-    HIDE_WINDOWS_KNOWN_ERRORS,
-)
-
+from git.util import HIDE_WINDOWS_KNOWN_ERRORS
+from git.util import to_native_path_linux, join_path_native
 import os.path as osp
 
 
