import os
import codecs
from git.compat import (
    string_types,
    defenc
)
from git.objects import Object, Commit
from git.util import (
    join_path,
    join_path_native,
    to_native_path_linux,
    assure_directory_exists,
    hex_to_bin,
    LockedFD
)
from gitdb.exc import (
    BadObject,
    BadName
)

import os.path as osp

from .log import RefLog


__all__ = ["SymbolicReference"]


def _git_dir(repo, path):
    """ Find the git dir that's appropriate for the path"""
    name = "%s" % (path,)
    if name in ['HEAD', 'ORIG_HEAD', 'FETCH_HEAD', 'index', 'logs']:
        return repo.git_dir
    return repo.common_dir


class SymbolicReference(object):

    """Represents a special case of a reference such that this reference is symbolic.
    It does not point to a specific commit, but to another Head, which itself
    specifies a commit.

    A typical example for a symbolic reference is HEAD."""
    __slots__ = ("repo", "path")
    _resolve_ref_on_create = False
    _points_to_commits_only = True
    _common_path_default = ""
    _remote_common_path_default = "refs/remotes"
    _id_attribute_ = "name"

    def __init__(self, repo, path):
        self.repo = repo
        self.path = path

    def __str__(self):
        return self.path

    def __repr__(self):
        return '<git.%s "%s">' % (self.__class__.__name__, self.path)

    def __eq__(self, other):
        if hasattr(other, 'path'):
            return self.path == other.path
        return False

    def __ne__(self, other):
        return not (self == other)

    def __hash__(self):
        return hash(self.path)

    @property
    def name(self):
        """
        :return:
            In case of symbolic references, the shortest assumable name
            is the path itself."""
        return self.path

    @property
    def abspath(self):
        return join_path_native(_git_dir(self.repo, self.path), self.path)

    @classmethod
    def _get_packed_refs_path(cls, repo):
<<<<<<< HEAD
        try:
            commondir = codecs.open(osp.join(repo.git_dir, 'commondir'), 'r', encoding="utf-8").readlines()[0].strip()
        except (OSError, IOError):
            commondir = '.'
        repodir = osp.join(repo.git_dir, commondir)
        return osp.join(repodir, 'packed-refs')
=======
        return osp.join(repo.common_dir, 'packed-refs')
>>>>>>> f2376201

    @classmethod
    def _iter_packed_refs(cls, repo):
        """Returns an iterator yielding pairs of sha1/path pairs (as bytes) for the corresponding refs.
        :note: The packed refs file will be kept open as long as we iterate"""
        try:
            with codecs.open(cls._get_packed_refs_path(repo), 'r', encoding="utf-8") as fp:
                for line in fp:
                    line = line.strip()
                    if not line:
                        continue
                    if line.startswith('#'):
                        if line.startswith('# pack-refs with:') and not line.endswith('peeled'):
                            raise TypeError("PackingType of packed-Refs not understood: %r" % line)
                        # END abort if we do not understand the packing scheme
                        continue
                    # END parse comment

                    # skip dereferenced tag object entries - previous line was actual
                    # tag reference for it
                    if line[0] == '^':
                        continue

                    yield tuple(line.split(' ', 1))
                # END for each line
        except (OSError, IOError):
            return
        # END no packed-refs file handling
        # NOTE: Had try-finally block around here to close the fp,
        # but some python version wouldn't allow yields within that.
        # I believe files are closing themselves on destruction, so it is
        # alright.

    @classmethod
    def dereference_recursive(cls, repo, ref_path):
        """
        :return: hexsha stored in the reference at the given ref_path, recursively dereferencing all
            intermediate references as required
        :param repo: the repository containing the reference at ref_path"""
        while True:
            hexsha, ref_path = cls._get_ref_info(repo, ref_path)
            if hexsha is not None:
                return hexsha
        # END recursive dereferencing

    @classmethod
    def _get_ref_info_helper(cls, repo, ref_path):
        """Return: (str(sha), str(target_ref_path)) if available, the sha the file at
        rela_path points to, or None. target_ref_path is the reference we
        point to, or None"""
        tokens = None
        repodir = _git_dir(repo, ref_path)
        try:
            with codecs.open(osp.join(repodir, ref_path), 'r', encoding="utf-8") as fp:
                value = fp.read().rstrip()
            # Don't only split on spaces, but on whitespace, which allows to parse lines like
            # 60b64ef992065e2600bfef6187a97f92398a9144                branch 'master' of git-server:/path/to/repo
            tokens = value.split()
            assert(len(tokens) != 0)
        except (OSError, IOError):
            # Probably we are just packed, find our entry in the packed refs file
            # NOTE: We are not a symbolic ref if we are in a packed file, as these
            # are excluded explicitly
            for sha, path in cls._iter_packed_refs(repo):
                if path != ref_path:
                    continue
                # sha will be used
                tokens = sha, path
                break
            # END for each packed ref
        # END handle packed refs
        if tokens is None:
            raise ValueError("Reference at %r does not exist" % ref_path)

        # is it a reference ?
        if tokens[0] == 'ref:':
            return (None, tokens[1])

        # its a commit
        if repo.re_hexsha_only.match(tokens[0]):
            return (tokens[0], None)

        raise ValueError("Failed to parse reference information from %r" % ref_path)

    @classmethod
    def _get_ref_info(cls, repo, ref_path):
        """Return: (str(sha), str(target_ref_path)) if available, the sha the file at
        rela_path points to, or None. target_ref_path is the reference we
        point to, or None"""
<<<<<<< HEAD
        try:
            return cls._get_ref_info_helper(repo, repo.git_dir, ref_path)
        except ValueError:
            try:
                commondir = codecs.open(osp.join(repo.git_dir, 'commondir'), 'r', encoding="utf-8").readlines()[0].strip()
            except (OSError, IOError):
                commondir = '.'

            repodir = osp.join(repo.git_dir, commondir)
            return cls._get_ref_info_helper(repo, repodir, ref_path)
=======
        return cls._get_ref_info_helper(repo, ref_path)
>>>>>>> f2376201

    def _get_object(self):
        """
        :return:
            The object our ref currently refers to. Refs can be cached, they will
            always point to the actual object as it gets re-created on each query"""
        # have to be dynamic here as we may be a tag which can point to anything
        # Our path will be resolved to the hexsha which will be used accordingly
        return Object.new_from_sha(self.repo, hex_to_bin(self.dereference_recursive(self.repo, self.path)))

    def _get_commit(self):
        """
        :return:
            Commit object we point to, works for detached and non-detached
            SymbolicReferences. The symbolic reference will be dereferenced recursively."""
        obj = self._get_object()
        if obj.type == 'tag':
            obj = obj.object
        # END dereference tag

        if obj.type != Commit.type:
            raise TypeError("Symbolic Reference pointed to object %r, commit was required" % obj)
        # END handle type
        return obj

    def set_commit(self, commit, logmsg=None):
        """As set_object, but restricts the type of object to be a Commit

        :raise ValueError: If commit is not a Commit object or doesn't point to
            a commit
        :return: self"""
        # check the type - assume the best if it is a base-string
        invalid_type = False
        if isinstance(commit, Object):
            invalid_type = commit.type != Commit.type
        elif isinstance(commit, SymbolicReference):
            invalid_type = commit.object.type != Commit.type
        else:
            try:
                invalid_type = self.repo.rev_parse(commit).type != Commit.type
            except (BadObject, BadName):
                raise ValueError("Invalid object: %s" % commit)
            # END handle exception
        # END verify type

        if invalid_type:
            raise ValueError("Need commit, got %r" % commit)
        # END handle raise

        # we leave strings to the rev-parse method below
        self.set_object(commit, logmsg)

        return self

    def set_object(self, object, logmsg=None):  # @ReservedAssignment
        """Set the object we point to, possibly dereference our symbolic reference first.
        If the reference does not exist, it will be created

        :param object: a refspec, a SymbolicReference or an Object instance. SymbolicReferences
            will be dereferenced beforehand to obtain the object they point to
        :param logmsg: If not None, the message will be used in the reflog entry to be
            written. Otherwise the reflog is not altered
        :note: plain SymbolicReferences may not actually point to objects by convention
        :return: self"""
        if isinstance(object, SymbolicReference):
            object = object.object  # @ReservedAssignment
        # END resolve references

        is_detached = True
        try:
            is_detached = self.is_detached
        except ValueError:
            pass
        # END handle non-existing ones

        if is_detached:
            return self.set_reference(object, logmsg)

        # set the commit on our reference
        return self._get_reference().set_object(object, logmsg)

    commit = property(_get_commit, set_commit, doc="Query or set commits directly")
    object = property(_get_object, set_object, doc="Return the object our ref currently refers to")

    def _get_reference(self):
        """:return: Reference Object we point to
        :raise TypeError: If this symbolic reference is detached, hence it doesn't point
            to a reference, but to a commit"""
        sha, target_ref_path = self._get_ref_info(self.repo, self.path)
        if target_ref_path is None:
            raise TypeError("%s is a detached symbolic reference as it points to %r" % (self, sha))
        return self.from_path(self.repo, target_ref_path)

    def set_reference(self, ref, logmsg=None):
        """Set ourselves to the given ref. It will stay a symbol if the ref is a Reference.
        Otherwise an Object, given as Object instance or refspec, is assumed and if valid,
        will be set which effectively detaches the refererence if it was a purely
        symbolic one.

        :param ref: SymbolicReference instance, Object instance or refspec string
            Only if the ref is a SymbolicRef instance, we will point to it. Everything
            else is dereferenced to obtain the actual object.
        :param logmsg: If set to a string, the message will be used in the reflog.
            Otherwise, a reflog entry is not written for the changed reference.
            The previous commit of the entry will be the commit we point to now.

            See also: log_append()

        :return: self
        :note: This symbolic reference will not be dereferenced. For that, see
            ``set_object(...)``"""
        write_value = None
        obj = None
        if isinstance(ref, SymbolicReference):
            write_value = "ref: %s" % ref.path
        elif isinstance(ref, Object):
            obj = ref
            write_value = ref.hexsha
        elif isinstance(ref, string_types):
            try:
                obj = self.repo.rev_parse(ref + "^{}")    # optionally deref tags
                write_value = obj.hexsha
            except (BadObject, BadName):
                raise ValueError("Could not extract object from %s" % ref)
            # END end try string
        else:
            raise ValueError("Unrecognized Value: %r" % ref)
        # END try commit attribute

        # typecheck
        if obj is not None and self._points_to_commits_only and obj.type != Commit.type:
            raise TypeError("Require commit, got %r" % obj)
        # END verify type

        oldbinsha = None
        if logmsg is not None:
            try:
                oldbinsha = self.commit.binsha
            except ValueError:
                oldbinsha = Commit.NULL_BIN_SHA
            # END handle non-existing
        # END retrieve old hexsha

        fpath = self.abspath
        assure_directory_exists(fpath, is_file=True)

        lfd = LockedFD(fpath)
        fd = lfd.open(write=True, stream=True)
        ok = True
        try:
            fd.write(write_value.encode('ascii') + b'\n')
            lfd.commit()
            ok = True
        finally:
            if not ok:
                lfd.rollback()
        # Adjust the reflog
        if logmsg is not None:
            self.log_append(oldbinsha, logmsg)

        return self

    # aliased reference
    reference = property(_get_reference, set_reference, doc="Returns the Reference we point to")
    ref = reference

    def is_valid(self):
        """
        :return:
            True if the reference is valid, hence it can be read and points to
            a valid object or reference."""
        try:
            self.object
        except (OSError, ValueError):
            return False
        else:
            return True

    @property
    def is_detached(self):
        """
        :return:
            True if we are a detached reference, hence we point to a specific commit
            instead to another reference"""
        try:
            self.ref
            return False
        except TypeError:
            return True

    def log(self):
        """
        :return: RefLog for this reference. Its last entry reflects the latest change
            applied to this reference

        .. note:: As the log is parsed every time, its recommended to cache it for use
            instead of calling this method repeatedly. It should be considered read-only."""
        return RefLog.from_file(RefLog.path(self))

    def log_append(self, oldbinsha, message, newbinsha=None):
        """Append a logentry to the logfile of this ref

        :param oldbinsha: binary sha this ref used to point to
        :param message: A message describing the change
        :param newbinsha: The sha the ref points to now. If None, our current commit sha
            will be used
        :return: added RefLogEntry instance"""
        # NOTE: we use the committer of the currently active commit - this should be
        # correct to allow overriding the committer on a per-commit level.
        # See https://github.com/gitpython-developers/GitPython/pull/146
        try:
            committer_or_reader = self.commit.committer
        except ValueError:
            committer_or_reader = self.repo.config_reader()
        # end handle newly cloned repositories
        return RefLog.append_entry(committer_or_reader, RefLog.path(self), oldbinsha,
                                   (newbinsha is None and self.commit.binsha) or newbinsha,
                                   message)

    def log_entry(self, index):
        """:return: RefLogEntry at the given index
        :param index: python list compatible positive or negative index

        .. note:: This method must read part of the reflog during execution, hence
            it should be used sparringly, or only if you need just one index.
            In that case, it will be faster than the ``log()`` method"""
        return RefLog.entry_at(RefLog.path(self), index)

    @classmethod
    def to_full_path(cls, path):
        """
        :return: string with a full repository-relative path which can be used to initialize
            a Reference instance, for instance by using ``Reference.from_path``"""
        if isinstance(path, SymbolicReference):
            path = path.path
        full_ref_path = path
        if not cls._common_path_default:
            return full_ref_path
        if not path.startswith(cls._common_path_default + "/"):
            full_ref_path = '%s/%s' % (cls._common_path_default, path)
        return full_ref_path

    @classmethod
    def delete(cls, repo, path):
        """Delete the reference at the given path

        :param repo:
            Repository to delete the reference from

        :param path:
            Short or full path pointing to the reference, i.e. refs/myreference
            or just "myreference", hence 'refs/' is implied.
            Alternatively the symbolic reference to be deleted"""
        full_ref_path = cls.to_full_path(path)
        abs_path = osp.join(repo.common_dir, full_ref_path)
        if osp.exists(abs_path):
            os.remove(abs_path)
        else:
            # check packed refs
            pack_file_path = cls._get_packed_refs_path(repo)
            try:
                with open(pack_file_path, 'rb') as reader:
                    new_lines = list()
                    made_change = False
                    dropped_last_line = False
                    for line in reader:
                        # keep line if it is a comment or if the ref to delete is not
                        # in the line
                        # If we deleted the last line and this one is a tag-reference object,
                        # we drop it as well
                        line = line.decode(defenc)
                        if (line.startswith('#') or full_ref_path not in line) and \
                                (not dropped_last_line or dropped_last_line and not line.startswith('^')):
                            new_lines.append(line)
                            dropped_last_line = False
                            continue
                        # END skip comments and lines without our path

                        # drop this line
                        made_change = True
                        dropped_last_line = True

                # write the new lines
                if made_change:
                    # write-binary is required, otherwise windows will
                    # open the file in text mode and change LF to CRLF !
                    with open(pack_file_path, 'wb') as fd:
                        fd.writelines(l.encode(defenc) for l in new_lines)

            except (OSError, IOError):
                pass  # it didn't exist at all

        # delete the reflog
        reflog_path = RefLog.path(cls(repo, full_ref_path))
        if osp.isfile(reflog_path):
            os.remove(reflog_path)
        # END remove reflog

    @classmethod
    def _create(cls, repo, path, resolve, reference, force, logmsg=None):
        """internal method used to create a new symbolic reference.
        If resolve is False, the reference will be taken as is, creating
        a proper symbolic reference. Otherwise it will be resolved to the
        corresponding object and a detached symbolic reference will be created
        instead"""
        git_dir = _git_dir(repo, path)
        full_ref_path = cls.to_full_path(path)
        abs_ref_path = osp.join(git_dir, full_ref_path)

        # figure out target data
        target = reference
        if resolve:
            target = repo.rev_parse(str(reference))

        if not force and osp.isfile(abs_ref_path):
            target_data = str(target)
            if isinstance(target, SymbolicReference):
                target_data = target.path
            if not resolve:
                target_data = "ref: " + target_data
            with open(abs_ref_path, 'rb') as fd:
                existing_data = fd.read().decode(defenc).strip()
            if existing_data != target_data:
                raise OSError("Reference at %r does already exist, pointing to %r, requested was %r" %
                              (full_ref_path, existing_data, target_data))
        # END no force handling

        ref = cls(repo, full_ref_path)
        ref.set_reference(target, logmsg)
        return ref

    @classmethod
    def create(cls, repo, path, reference='HEAD', force=False, logmsg=None):
        """Create a new symbolic reference, hence a reference pointing to another reference.

        :param repo:
            Repository to create the reference in

        :param path:
            full path at which the new symbolic reference is supposed to be
            created at, i.e. "NEW_HEAD" or "symrefs/my_new_symref"

        :param reference:
            The reference to which the new symbolic reference should point to.
            If it is a commit'ish, the symbolic ref will be detached.

        :param force:
            if True, force creation even if a symbolic reference with that name already exists.
            Raise OSError otherwise

        :param logmsg:
            If not None, the message to append to the reflog. Otherwise no reflog
            entry is written.

        :return: Newly created symbolic Reference

        :raise OSError:
            If a (Symbolic)Reference with the same name but different contents
            already exists.

        :note: This does not alter the current HEAD, index or Working Tree"""
        return cls._create(repo, path, cls._resolve_ref_on_create, reference, force, logmsg)

    def rename(self, new_path, force=False):
        """Rename self to a new path

        :param new_path:
            Either a simple name or a full path, i.e. new_name or features/new_name.
            The prefix refs/ is implied for references and will be set as needed.
            In case this is a symbolic ref, there is no implied prefix

        :param force:
            If True, the rename will succeed even if a head with the target name
            already exists. It will be overwritten in that case

        :return: self
        :raise OSError: In case a file at path but a different contents already exists """
        new_path = self.to_full_path(new_path)
        if self.path == new_path:
            return self

        new_abs_path = osp.join(_git_dir(self.repo, new_path), new_path)
        cur_abs_path = osp.join(_git_dir(self.repo, self.path), self.path)
        if osp.isfile(new_abs_path):
            if not force:
                # if they point to the same file, its not an error
                with open(new_abs_path, 'rb') as fd1:
                    f1 = fd1.read().strip()
                with open(cur_abs_path, 'rb') as fd2:
                    f2 = fd2.read().strip()
                if f1 != f2:
                    raise OSError("File at path %r already exists" % new_abs_path)
                # else: we could remove ourselves and use the otherone, but
                # but clarity we just continue as usual
            # END not force handling
            os.remove(new_abs_path)
        # END handle existing target file

        dname = osp.dirname(new_abs_path)
        if not osp.isdir(dname):
            os.makedirs(dname)
        # END create directory

        os.rename(cur_abs_path, new_abs_path)
        self.path = new_path

        return self

    @classmethod
    def _iter_items(cls, repo, common_path=None):
        if common_path is None:
            common_path = cls._common_path_default
        rela_paths = set()

        # walk loose refs
        # Currently we do not follow links
        for root, dirs, files in os.walk(join_path_native(repo.common_dir, common_path)):
            if 'refs' not in root.split(os.sep):  # skip non-refs subfolders
                refs_id = [d for d in dirs if d == 'refs']
                if refs_id:
                    dirs[0:] = ['refs']
            # END prune non-refs folders

            for f in files:
                if f == 'packed-refs':
                    continue
                abs_path = to_native_path_linux(join_path(root, f))
                rela_paths.add(abs_path.replace(to_native_path_linux(repo.common_dir) + '/', ""))
            # END for each file in root directory
        # END for each directory to walk

        # read packed refs
        for sha, rela_path in cls._iter_packed_refs(repo):  # @UnusedVariable
            if rela_path.startswith(common_path):
                rela_paths.add(rela_path)
            # END relative path matches common path
        # END packed refs reading

        # return paths in sorted order
        for path in sorted(rela_paths):
            try:
                yield cls.from_path(repo, path)
            except ValueError:
                continue
        # END for each sorted relative refpath

    @classmethod
    def iter_items(cls, repo, common_path=None):
        """Find all refs in the repository

        :param repo: is the Repo

        :param common_path:
            Optional keyword argument to the path which is to be shared by all
            returned Ref objects.
            Defaults to class specific portion if None assuring that only
            refs suitable for the actual class are returned.

        :return:
            git.SymbolicReference[], each of them is guaranteed to be a symbolic
            ref which is not detached and pointing to a valid ref

            List is lexicographically sorted
            The returned objects represent actual subclasses, such as Head or TagReference"""
        return (r for r in cls._iter_items(repo, common_path) if r.__class__ == SymbolicReference or not r.is_detached)

    @classmethod
    def from_path(cls, repo, path):
        """
        :param path: full .git-directory-relative path name to the Reference to instantiate
        :note: use to_full_path() if you only have a partial path of a known Reference Type
        :return:
            Instance of type Reference, Head, or Tag
            depending on the given path"""
        if not path:
            raise ValueError("Cannot create Reference from %r" % path)

        # Names like HEAD are inserted after the refs module is imported - we have an import dependency
        # cycle and don't want to import these names in-function
        from . import HEAD, Head, RemoteReference, TagReference, Reference
        for ref_type in (HEAD, Head, RemoteReference, TagReference, Reference, SymbolicReference):
            try:
                instance = ref_type(repo, path)
                if instance.__class__ == SymbolicReference and instance.is_detached:
                    raise ValueError("SymbolRef was detached, we drop it")
                return instance
            except ValueError:
                pass
            # END exception handling
        # END for each type to try
        raise ValueError("Could not find reference type suitable to handle path %r" % path)

    def is_remote(self):
        """:return: True if this symbolic reference points to a remote branch"""
        return self.path.startswith(self._remote_common_path_default + "/")<|MERGE_RESOLUTION|>--- conflicted
+++ resolved
@@ -1,5 +1,11 @@
 import os
+import os.path as osp
 import codecs
+from gitdb.exc import (
+    BadObject,
+    BadName
+)
+
 from git.compat import (
     string_types,
     defenc
@@ -13,15 +19,7 @@
     hex_to_bin,
     LockedFD
 )
-from gitdb.exc import (
-    BadObject,
-    BadName
-)
-
-import os.path as osp
-
 from .log import RefLog
-
 
 __all__ = ["SymbolicReference"]
 
@@ -35,7 +33,6 @@
 
 
 class SymbolicReference(object):
-
     """Represents a special case of a reference such that this reference is symbolic.
     It does not point to a specific commit, but to another Head, which itself
     specifies a commit.
@@ -83,23 +80,14 @@
 
     @classmethod
     def _get_packed_refs_path(cls, repo):
-<<<<<<< HEAD
-        try:
-            commondir = codecs.open(osp.join(repo.git_dir, 'commondir'), 'r', encoding="utf-8").readlines()[0].strip()
-        except (OSError, IOError):
-            commondir = '.'
-        repodir = osp.join(repo.git_dir, commondir)
-        return osp.join(repodir, 'packed-refs')
-=======
         return osp.join(repo.common_dir, 'packed-refs')
->>>>>>> f2376201
 
     @classmethod
     def _iter_packed_refs(cls, repo):
         """Returns an iterator yielding pairs of sha1/path pairs (as bytes) for the corresponding refs.
         :note: The packed refs file will be kept open as long as we iterate"""
         try:
-            with codecs.open(cls._get_packed_refs_path(repo), 'r', encoding="utf-8") as fp:
+            with codecs.open(cls._get_packed_refs_path(repo), 'rt', encoding="utf-8") as fp:
                 for line in fp:
                     line = line.strip()
                     if not line:
@@ -117,14 +105,14 @@
                         continue
 
                     yield tuple(line.split(' ', 1))
-                # END for each line
+                    # END for each line
         except (OSError, IOError):
             return
-        # END no packed-refs file handling
-        # NOTE: Had try-finally block around here to close the fp,
-        # but some python version wouldn't allow yields within that.
-        # I believe files are closing themselves on destruction, so it is
-        # alright.
+            # END no packed-refs file handling
+            # NOTE: Had try-finally block around here to close the fp,
+            # but some python version wouldn't allow yields within that.
+            # I believe files are closing themselves on destruction, so it is
+            # alright.
 
     @classmethod
     def dereference_recursive(cls, repo, ref_path):
@@ -136,7 +124,7 @@
             hexsha, ref_path = cls._get_ref_info(repo, ref_path)
             if hexsha is not None:
                 return hexsha
-        # END recursive dereferencing
+                # END recursive dereferencing
 
     @classmethod
     def _get_ref_info_helper(cls, repo, ref_path):
@@ -146,12 +134,12 @@
         tokens = None
         repodir = _git_dir(repo, ref_path)
         try:
-            with codecs.open(osp.join(repodir, ref_path), 'r', encoding="utf-8") as fp:
+            with codecs.open(osp.join(repodir, ref_path), 'rt', encoding="utf-8") as fp:
                 value = fp.read().rstrip()
             # Don't only split on spaces, but on whitespace, which allows to parse lines like
             # 60b64ef992065e2600bfef6187a97f92398a9144                branch 'master' of git-server:/path/to/repo
             tokens = value.split()
-            assert(len(tokens) != 0)
+            assert (len(tokens) != 0)
         except (OSError, IOError):
             # Probably we are just packed, find our entry in the packed refs file
             # NOTE: We are not a symbolic ref if we are in a packed file, as these
@@ -162,7 +150,7 @@
                 # sha will be used
                 tokens = sha, path
                 break
-            # END for each packed ref
+                # END for each packed ref
         # END handle packed refs
         if tokens is None:
             raise ValueError("Reference at %r does not exist" % ref_path)
@@ -182,20 +170,7 @@
         """Return: (str(sha), str(target_ref_path)) if available, the sha the file at
         rela_path points to, or None. target_ref_path is the reference we
         point to, or None"""
-<<<<<<< HEAD
-        try:
-            return cls._get_ref_info_helper(repo, repo.git_dir, ref_path)
-        except ValueError:
-            try:
-                commondir = codecs.open(osp.join(repo.git_dir, 'commondir'), 'r', encoding="utf-8").readlines()[0].strip()
-            except (OSError, IOError):
-                commondir = '.'
-
-            repodir = osp.join(repo.git_dir, commondir)
-            return cls._get_ref_info_helper(repo, repodir, ref_path)
-=======
         return cls._get_ref_info_helper(repo, ref_path)
->>>>>>> f2376201
 
     def _get_object(self):
         """
@@ -238,7 +213,7 @@
                 invalid_type = self.repo.rev_parse(commit).type != Commit.type
             except (BadObject, BadName):
                 raise ValueError("Invalid object: %s" % commit)
-            # END handle exception
+                # END handle exception
         # END verify type
 
         if invalid_type:
@@ -316,11 +291,11 @@
             write_value = ref.hexsha
         elif isinstance(ref, string_types):
             try:
-                obj = self.repo.rev_parse(ref + "^{}")    # optionally deref tags
+                obj = self.repo.rev_parse(ref + "^{}")  # optionally deref tags
                 write_value = obj.hexsha
             except (BadObject, BadName):
                 raise ValueError("Could not extract object from %s" % ref)
-            # END end try string
+                # END end try string
         else:
             raise ValueError("Unrecognized Value: %r" % ref)
         # END try commit attribute
@@ -336,7 +311,7 @@
                 oldbinsha = self.commit.binsha
             except ValueError:
                 oldbinsha = Commit.NULL_BIN_SHA
-            # END handle non-existing
+                # END handle non-existing
         # END retrieve old hexsha
 
         fpath = self.abspath
@@ -492,7 +467,7 @@
         reflog_path = RefLog.path(cls(repo, full_ref_path))
         if osp.isfile(reflog_path):
             os.remove(reflog_path)
-        # END remove reflog
+            # END remove reflog
 
     @classmethod
     def _create(cls, repo, path, resolve, reference, force, logmsg=None):
@@ -588,8 +563,8 @@
                     f2 = fd2.read().strip()
                 if f1 != f2:
                     raise OSError("File at path %r already exists" % new_abs_path)
-                # else: we could remove ourselves and use the otherone, but
-                # but clarity we just continue as usual
+                    # else: we could remove ourselves and use the otherone, but
+                    # but clarity we just continue as usual
             # END not force handling
             os.remove(new_abs_path)
         # END handle existing target file
@@ -624,14 +599,14 @@
                     continue
                 abs_path = to_native_path_linux(join_path(root, f))
                 rela_paths.add(abs_path.replace(to_native_path_linux(repo.common_dir) + '/', ""))
-            # END for each file in root directory
+                # END for each file in root directory
         # END for each directory to walk
 
         # read packed refs
         for sha, rela_path in cls._iter_packed_refs(repo):  # @UnusedVariable
             if rela_path.startswith(common_path):
                 rela_paths.add(rela_path)
-            # END relative path matches common path
+                # END relative path matches common path
         # END packed refs reading
 
         # return paths in sorted order
@@ -640,7 +615,7 @@
                 yield cls.from_path(repo, path)
             except ValueError:
                 continue
-        # END for each sorted relative refpath
+                # END for each sorted relative refpath
 
     @classmethod
     def iter_items(cls, repo, common_path=None):
@@ -684,7 +659,7 @@
                 return instance
             except ValueError:
                 pass
-            # END exception handling
+                # END exception handling
         # END for each type to try
         raise ValueError("Could not find reference type suitable to handle path %r" % path)
 
