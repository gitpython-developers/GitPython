from symbolic import SymbolicReference
import os
from git.objects import Object
from git.util import (
                    LazyMixin, 
                    Iterable, 
                    )

from gitdb.util import (
                            isfile,
                            hex_to_bin
                        )

__all__ = ["Reference"]

#{ Utilities
def require_remote_ref_path(func):
<<<<<<< HEAD
    """A decorator raising a TypeError if we are not a valid remote, based on the path"""
    def wrapper(self, *args):
        if not self.path.startswith(self._remote_common_path_default + "/"):
            raise ValueError("ref path does not point to a remote reference: %s" % self.path)
        return func(self, *args)
    #END wrapper
    wrapper.__name__ = func.__name__
    return wrapper
=======
	"""A decorator raising a TypeError if we are not a valid remote, based on the path"""
	def wrapper(self, *args):
		if not self.path.startswith(self._remote_common_path_default + "/"):
			raise ValueError("ref path does not point to a remote reference: %s" % self.path)
		return func(self, *args)
	#END wrapper
	wrapper.__name__ = func.__name__
	return wrapper
>>>>>>> 03097c7a
#}END utilites


class Reference(SymbolicReference, LazyMixin, Iterable):
    """Represents a named reference to any object. Subclasses may apply restrictions though, 
    i.e. Heads can only point to commits."""
    __slots__ = tuple()
    _points_to_commits_only = False
    _resolve_ref_on_create = True
    _common_path_default = "refs"
    
    def __init__(self, repo, path, check_path = True):
        """Initialize this instance
        :param repo: Our parent repository
        
        :param path:
            Path relative to the .git/ directory pointing to the ref in question, i.e.
            refs/heads/master
        :param check_path: if False, you can provide any path. Otherwise the path must start with the 
            default path prefix of this type."""
        if check_path and not path.startswith(self._common_path_default+'/'):
            raise ValueError("Cannot instantiate %r from path %s" % (self.__class__.__name__, path))
        super(Reference, self).__init__(repo, path)
        

    def __str__(self):
        return self.name
        
    #{ Interface

    def set_object(self, object, logmsg = None):
        """Special version which checks if the head-log needs an update as well"""
        oldbinsha = None
        if logmsg is not None:
            head = self.repo.head
            if not head.is_detached and head.ref == self:
                oldbinsha = self.commit.binsha
            #END handle commit retrieval
        #END handle message is set
        
        super(Reference, self).set_object(object, logmsg)
        
        if oldbinsha is not None:
            # /* from refs.c in git-source
            # * Special hack: If a branch is updated directly and HEAD
            # * points to it (may happen on the remote side of a push
            # * for example) then logically the HEAD reflog should be
            # * updated too.
            # * A generic solution implies reverse symref information,
            # * but finding all symrefs pointing to the given branch
            # * would be rather costly for this rare event (the direct
            # * update of a branch) to be worth it.  So let's cheat and
            # * check with HEAD only which should cover 99% of all usage
            # * scenarios (even 100% of the default ones).
            # */
            self.repo.head.log_append(oldbinsha, logmsg)
        #END check if the head

    # NOTE: Don't have to overwrite properties as the will only work without a the log

    @property
    def name(self):
        """:return: (shortest) Name of this reference - it may contain path components"""
        # first two path tokens are can be removed as they are 
        # refs/heads or refs/tags or refs/remotes
        tokens = self.path.split('/')
        if len(tokens) < 3:
            return self.path           # could be refs/HEAD
        return '/'.join(tokens[2:])
    
    @classmethod
    def iter_items(cls, repo, common_path = None):
        """Equivalent to SymbolicReference.iter_items, but will return non-detached
        references as well."""
        return cls._iter_items(repo, common_path)
        
    #}END interface
    
    
    #{ Remote Interface
    
    @property
    @require_remote_ref_path
    def remote_name(self):
        """
        :return:
            Name of the remote we are a reference of, such as 'origin' for a reference
            named 'origin/master'"""
        tokens = self.path.split('/')
        # /refs/remotes/<remote name>/<branch_name>
        return tokens[2]
        
    @property
    @require_remote_ref_path
    def remote_head(self):
        """:return: Name of the remote head itself, i.e. master.
        :note: The returned name is usually not qualified enough to uniquely identify
            a branch"""
        tokens = self.path.split('/')
        return '/'.join(tokens[3:])
    
    #} END remote interface<|MERGE_RESOLUTION|>--- conflicted
+++ resolved
@@ -1,6 +1,4 @@
 from symbolic import SymbolicReference
-import os
-from git.objects import Object
 from git.util import (
                     LazyMixin, 
                     Iterable, 
@@ -15,7 +13,6 @@
 
 #{ Utilities
 def require_remote_ref_path(func):
-<<<<<<< HEAD
     """A decorator raising a TypeError if we are not a valid remote, based on the path"""
     def wrapper(self, *args):
         if not self.path.startswith(self._remote_common_path_default + "/"):
@@ -24,16 +21,6 @@
     #END wrapper
     wrapper.__name__ = func.__name__
     return wrapper
-=======
-	"""A decorator raising a TypeError if we are not a valid remote, based on the path"""
-	def wrapper(self, *args):
-		if not self.path.startswith(self._remote_common_path_default + "/"):
-			raise ValueError("ref path does not point to a remote reference: %s" % self.path)
-		return func(self, *args)
-	#END wrapper
-	wrapper.__name__ = func.__name__
-	return wrapper
->>>>>>> 03097c7a
 #}END utilites
 
 
