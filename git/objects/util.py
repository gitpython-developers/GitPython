# Copyright (C) 2008, 2009 Michael Trier (mtrier@gmail.com) and contributors
#
# This module is part of GitPython and is released under the
# 3-Clause BSD License: https://opensource.org/license/bsd-3-clause/

"""General utility functions."""

from abc import ABC, abstractmethod
import calendar
from collections import deque
from datetime import datetime, timedelta, tzinfo
from string import digits
import re
import time
import warnings

from git.util import IterableList, IterableObj, Actor

# typing ------------------------------------------------------------
from typing import (
    Any,
    Callable,
    Deque,
    Iterator,
    # Generic,
    NamedTuple,
    overload,
    Sequence,
    TYPE_CHECKING,
    Tuple,
    Type,
    TypeVar,
    Union,
    cast,
)

from git.types import Has_id_attribute, Literal  # , _T

if TYPE_CHECKING:
    from io import BytesIO, StringIO
    from .commit import Commit
    from .blob import Blob
    from .tag import TagObject
    from .tree import Tree, TraversedTreeTup
    from subprocess import Popen
    from .submodule.base import Submodule
    from git.types import Protocol, runtime_checkable
else:
    # Protocol = Generic[_T]  # Needed for typing bug #572?
    Protocol = ABC

    def runtime_checkable(f):
        return f


class TraverseNT(NamedTuple):
    depth: int
    item: Union["Traversable", "Blob"]
    src: Union["Traversable", None]


T_TIobj = TypeVar("T_TIobj", bound="TraversableIterableObj")  # For TraversableIterableObj.traverse()

TraversedTup = Union[
    Tuple[Union["Traversable", None], "Traversable"],  # For Commit, Submodule.
    "TraversedTreeTup",  # For Tree.traverse().
]

# --------------------------------------------------------------------

__all__ = (
    "get_object_type_by_name",
    "parse_date",
    "parse_actor_and_date",
    "ProcessStreamAdapter",
    "Traversable",
    "altz_to_utctz_str",
    "utctz_to_altz",
    "verify_utctz",
    "Actor",
    "tzoffset",
    "utc",
)

ZERO = timedelta(0)

# { Functions


def mode_str_to_int(modestr: Union[bytes, str]) -> int:
    """Convert mode bits from an octal mode string to an integer mode for git.

    :param modestr:
        String like ``755`` or ``644`` or ``100644`` - only the last 6 chars will be
        used.

    :return:
        String identifying a mode compatible to the mode methods ids of the :mod:`stat`
        module regarding the rwx permissions for user, group and other, special flags
        and file system flags, such as whether it is a symlink.
    """
    mode = 0
    for iteration, char in enumerate(reversed(modestr[-6:])):
        char = cast(Union[str, int], char)
        mode += int(char) << iteration * 3
    # END for each char
    return mode


def get_object_type_by_name(
    object_type_name: bytes,
) -> Union[Type["Commit"], Type["TagObject"], Type["Tree"], Type["Blob"]]:
    """Retrieve the Python class GitPython uses to represent a kind of Git object.

    :return:
        A type suitable to handle the given as `object_type_name`.
        This type can be called create new instances.

    :param object_type_name:
        Member of :attr:`Object.TYPES <git.objects.base.Object.TYPES>`.

    :raise ValueError:
        If `object_type_name` is unknown.
    """
    if object_type_name == b"commit":
        from . import commit

        return commit.Commit
    elif object_type_name == b"tag":
        from . import tag

        return tag.TagObject
    elif object_type_name == b"blob":
        from . import blob

        return blob.Blob
    elif object_type_name == b"tree":
        from . import tree

        return tree.Tree
    else:
        raise ValueError("Cannot handle unknown object type: %s" % object_type_name.decode())


def utctz_to_altz(utctz: str) -> int:
    """Convert a git timezone offset into a timezone offset west of UTC in seconds
    (compatible with :attr:`time.altzone`).

    :param utctz:
        git utc timezone string, e.g. +0200
    """
    int_utctz = int(utctz)
    seconds = (abs(int_utctz) // 100) * 3600 + (abs(int_utctz) % 100) * 60
    return seconds if int_utctz < 0 else -seconds


def altz_to_utctz_str(altz: float) -> str:
    """Convert a timezone offset west of UTC in seconds into a Git timezone offset
    string.

    :param altz:
        Timezone offset in seconds west of UTC.
    """
    hours = abs(altz) // 3600
    minutes = (abs(altz) % 3600) // 60
    sign = "-" if altz >= 60 else "+"
    return "{}{:02}{:02}".format(sign, hours, minutes)


def verify_utctz(offset: str) -> str:
    """
    :raise ValueError:
        If `offset` is incorrect.

    :return:
        `offset`
    """
    fmt_exc = ValueError("Invalid timezone offset format: %s" % offset)
    if len(offset) != 5:
        raise fmt_exc
    if offset[0] not in "+-":
        raise fmt_exc
    if offset[1] not in digits or offset[2] not in digits or offset[3] not in digits or offset[4] not in digits:
        raise fmt_exc
    # END for each char
    return offset


class tzoffset(tzinfo):
    def __init__(self, secs_west_of_utc: float, name: Union[None, str] = None) -> None:
        self._offset = timedelta(seconds=-secs_west_of_utc)
        self._name = name or "fixed"

    def __reduce__(self) -> Tuple[Type["tzoffset"], Tuple[float, str]]:
        return tzoffset, (-self._offset.total_seconds(), self._name)

    def utcoffset(self, dt: Union[datetime, None]) -> timedelta:
        return self._offset

    def tzname(self, dt: Union[datetime, None]) -> str:
        return self._name

    def dst(self, dt: Union[datetime, None]) -> timedelta:
        return ZERO


utc = tzoffset(0, "UTC")


def from_timestamp(timestamp: float, tz_offset: float) -> datetime:
    """Convert a `timestamp` + `tz_offset` into an aware :class:`~datetime.datetime`
    instance."""
    utc_dt = datetime.fromtimestamp(timestamp, utc)
    try:
        local_dt = utc_dt.astimezone(tzoffset(tz_offset))
        return local_dt
    except ValueError:
        return utc_dt


def parse_date(string_date: Union[str, datetime]) -> Tuple[int, int]:
    """Parse the given date as one of the following:

        * Aware datetime instance
        * Git internal format: timestamp offset
        * RFC 2822: ``Thu, 07 Apr 2005 22:13:13 +0200``
        * ISO 8601: ``2005-04-07T22:13:13``
            The T can be a space as well.

    :return:
        Tuple(int(timestamp_UTC), int(offset)), both in seconds since epoch

    :raise ValueError:
        If the format could not be understood.

    :note:
        Date can also be ``YYYY.MM.DD``, ``MM/DD/YYYY`` and ``DD.MM.YYYY``.
    """
    if isinstance(string_date, datetime):
        if string_date.tzinfo:
            utcoffset = cast(timedelta, string_date.utcoffset())  # typeguard, if tzinfoand is not None
            offset = -int(utcoffset.total_seconds())
            return int(string_date.astimezone(utc).timestamp()), offset
        else:
            raise ValueError(f"string_date datetime object without tzinfo, {string_date}")

    # Git time
    try:
        if string_date.count(" ") == 1 and string_date.rfind(":") == -1:
            timestamp, offset_str = string_date.split()
            if timestamp.startswith("@"):
                timestamp = timestamp[1:]
            timestamp_int = int(timestamp)
            return timestamp_int, utctz_to_altz(verify_utctz(offset_str))
        else:
            offset_str = "+0000"  # Local time by default.
            if string_date[-5] in "-+":
                offset_str = verify_utctz(string_date[-5:])
                string_date = string_date[:-6]  # skip space as well
            # END split timezone info
            offset = utctz_to_altz(offset_str)

            # Now figure out the date and time portion - split time.
            date_formats = []
            splitter = -1
            if "," in string_date:
                date_formats.append("%a, %d %b %Y")
                splitter = string_date.rfind(" ")
            else:
                # ISO plus additional
                date_formats.append("%Y-%m-%d")
                date_formats.append("%Y.%m.%d")
                date_formats.append("%m/%d/%Y")
                date_formats.append("%d.%m.%Y")

                splitter = string_date.rfind("T")
                if splitter == -1:
                    splitter = string_date.rfind(" ")
                # END handle 'T' and ' '
            # END handle RFC or ISO

            assert splitter > -1

            # Split date and time.
            time_part = string_date[splitter + 1 :]  # Skip space.
            date_part = string_date[:splitter]

            # Parse time.
            tstruct = time.strptime(time_part, "%H:%M:%S")

            for fmt in date_formats:
                try:
                    dtstruct = time.strptime(date_part, fmt)
                    utctime = calendar.timegm(
                        (
                            dtstruct.tm_year,
                            dtstruct.tm_mon,
                            dtstruct.tm_mday,
                            tstruct.tm_hour,
                            tstruct.tm_min,
                            tstruct.tm_sec,
                            dtstruct.tm_wday,
                            dtstruct.tm_yday,
                            tstruct.tm_isdst,
                        )
                    )
                    return int(utctime), offset
                except ValueError:
                    continue
                # END exception handling
            # END for each fmt

            # Still here ? fail.
            raise ValueError("no format matched")
        # END handle format
    except Exception as e:
        raise ValueError(f"Unsupported date format or type: {string_date}, type={type(string_date)}") from e
    # END handle exceptions


# Precompiled regexes
_re_actor_epoch = re.compile(r"^.+? (.*) (\d+) ([+-]\d+).*$")
_re_only_actor = re.compile(r"^.+? (.*)$")


def parse_actor_and_date(line: str) -> Tuple[Actor, int, int]:
    """Parse out the actor (author or committer) info from a line like::

        author Tom Preston-Werner <tom@mojombo.com> 1191999972 -0700

    :return:
        [Actor, int_seconds_since_epoch, int_timezone_offset]
    """
    actor, epoch, offset = "", "0", "0"
    m = _re_actor_epoch.search(line)
    if m:
        actor, epoch, offset = m.groups()
    else:
        m = _re_only_actor.search(line)
        actor = m.group(1) if m else line or ""
    return (Actor._from_string(actor), int(epoch), utctz_to_altz(offset))


# } END functions


# { Classes


class ProcessStreamAdapter:
    """Class wiring all calls to the contained Process instance.

    Use this type to hide the underlying process to provide access only to a specified
    stream. The process is usually wrapped into an :class:`~git.cmd.Git.AutoInterrupt`
    class to kill it if the instance goes out of scope.
    """

    __slots__ = ("_proc", "_stream")

    def __init__(self, process: "Popen", stream_name: str) -> None:
        self._proc = process
        self._stream: StringIO = getattr(process, stream_name)  # guessed type

    def __getattr__(self, attr: str) -> Any:
        return getattr(self._stream, attr)


@runtime_checkable
class Traversable(Protocol):
    """Simple interface to perform depth-first or breadth-first traversals in one
    direction.

    Subclasses only need to implement one function.

    Instances of the subclass must be hashable.

    Defined subclasses:

    * :class:`Commit <git.objects.Commit>`
    * :class:`Tree <git.objects.tree.Tree>`
    * :class:`Submodule <git.objects.submodule.base.Submodule>`
    """

    __slots__ = ()

    @classmethod
    @abstractmethod
    def _get_intermediate_items(cls, item: Any) -> Sequence["Traversable"]:
        """
        :return:
            Tuple of items connected to the given item.
            Must be implemented in subclass.

        class Commit::     (cls, Commit) -> Tuple[Commit, ...]
        class Submodule::  (cls, Submodule) -> Iterablelist[Submodule]
        class Tree::       (cls, Tree) -> Tuple[Tree, ...]
        """
        raise NotImplementedError("To be implemented in subclass")

    @abstractmethod
    def list_traverse(self, *args: Any, **kwargs: Any) -> Any:
        """Traverse self and collect all items found.

        Calling this directly on the abstract base class, including via a ``super()``
        proxy, is deprecated. Only overridden implementations should be called.
        """
        warnings.warn(
            "list_traverse() method should only be called from subclasses."
            " Calling from Traversable abstract class will raise NotImplementedError in 4.0.0."
            " The concrete subclasses in GitPython itself are 'Commit', 'RootModule', 'Submodule', and 'Tree'.",
            DeprecationWarning,
            stacklevel=2,
        )
        return self._list_traverse(*args, **kwargs)

    def _list_traverse(
        self, as_edge: bool = False, *args: Any, **kwargs: Any
    ) -> IterableList[Union["Commit", "Submodule", "Tree", "Blob"]]:
        """Traverse self and collect all items found.

        :return:
            :class:`~git.util.IterableList` with the results of the traversal as
            produced by :meth:`traverse`::

                Commit -> IterableList[Commit]
                Submodule ->  IterableList[Submodule]
                Tree -> IterableList[Union[Submodule, Tree, Blob]]
        """
        # Commit and Submodule have id.__attribute__ as IterableObj.
        # Tree has id.__attribute__ inherited from IndexObject.
        if isinstance(self, Has_id_attribute):
            id = self._id_attribute_
        else:
            # Shouldn't reach here, unless Traversable subclass created with no
            # _id_attribute_.
            id = ""
            # Could add _id_attribute_ to Traversable, or make all Traversable also
            # Iterable?

        if not as_edge:
            out: IterableList[Union["Commit", "Submodule", "Tree", "Blob"]] = IterableList(id)
            out.extend(self.traverse(as_edge=as_edge, *args, **kwargs))  # noqa: B026
            return out
            # Overloads in subclasses (mypy doesn't allow typing self: subclass).
            # Union[IterableList['Commit'], IterableList['Submodule'], IterableList[Union['Submodule', 'Tree', 'Blob']]]
        else:
            # Raise DeprecationWarning, it doesn't make sense to use this.
            out_list: IterableList = IterableList(self.traverse(*args, **kwargs))
            return out_list

    @abstractmethod
    def traverse(self, *args: Any, **kwargs: Any) -> Any:
        """Iterator yielding items found when traversing self.

        Calling this directly on the abstract base class, including via a ``super()``
        proxy, is deprecated. Only overridden implementations should be called.
        """
        warnings.warn(
            "traverse() method should only be called from subclasses."
            " Calling from Traversable abstract class will raise NotImplementedError in 4.0.0."
            " The concrete subclasses in GitPython itself are 'Commit', 'RootModule', 'Submodule', and 'Tree'.",
            DeprecationWarning,
            stacklevel=2,
        )
        return self._traverse(*args, **kwargs)

    def _traverse(
        self,
        predicate: Callable[[Union["Traversable", "Blob", TraversedTup], int], bool] = lambda i, d: True,
        prune: Callable[[Union["Traversable", "Blob", TraversedTup], int], bool] = lambda i, d: False,
        depth: int = -1,
        branch_first: bool = True,
        visit_once: bool = True,
        ignore_self: int = 1,
        as_edge: bool = False,
    ) -> Union[Iterator[Union["Traversable", "Blob"]], Iterator[TraversedTup]]:
        """Iterator yielding items found when traversing `self`.

        :param predicate:
            A function ``f(i,d)`` that returns ``False`` if item i at depth ``d`` should
            not be included in the result.

        :param prune:
            A function ``f(i,d)`` that returns ``True`` if the search should stop at
            item ``i`` at depth ``d``. Item ``i`` will not be returned.

        :param depth:
            Defines at which level the iteration should not go deeper if -1. There is no
            limit if 0, you would effectively only get `self`, the root of the
            iteration. If 1, you would only get the first level of
            predecessors/successors.

        :param branch_first:
            If ``True``, items will be returned branch first, otherwise depth first.

        :param visit_once:
            If ``True``, items will only be returned once, although they might be
            encountered several times. Loops are prevented that way.

        :param ignore_self:
            If ``True``, `self` will be ignored and automatically pruned from the
            result. Otherwise it will be the first item to be returned. If `as_edge` is
            ``True``, the source of the first edge is ``None``.

        :param as_edge:
            If ``True``, return a pair of items, first being the source, second the
            destination, i.e. tuple(src, dest) with the edge spanning from source to
            destination.

        :return:
            Iterator yielding items found when traversing `self`::

                Commit -> Iterator[Union[Commit, Tuple[Commit, Commit]] Submodule ->
                Iterator[Submodule, Tuple[Submodule, Submodule]] Tree ->
                Iterator[Union[Blob, Tree, Submodule,
                                        Tuple[Union[Submodule, Tree], Union[Blob, Tree,
                                        Submodule]]]

                ignore_self=True is_edge=True -> Iterator[item] ignore_self=True
                is_edge=False --> Iterator[item] ignore_self=False is_edge=True ->
                Iterator[item] | Iterator[Tuple[src, item]] ignore_self=False
                is_edge=False -> Iterator[Tuple[src, item]]
        """

        visited = set()
        stack: Deque[TraverseNT] = deque()
        stack.append(TraverseNT(0, self, None))  # self is always depth level 0.

        def addToStack(
            stack: Deque[TraverseNT],
            src_item: "Traversable",
            branch_first: bool,
            depth: int,
        ) -> None:
            lst = self._get_intermediate_items(item)
            if not lst:  # Empty list
                return
            if branch_first:
                stack.extendleft(TraverseNT(depth, i, src_item) for i in lst)
            else:
                reviter = (TraverseNT(depth, lst[i], src_item) for i in range(len(lst) - 1, -1, -1))
                stack.extend(reviter)

        # END addToStack local method

        while stack:
            d, item, src = stack.pop()  # Depth of item, item, item_source

            if visit_once and item in visited:
                continue

            if visit_once:
                visited.add(item)

            rval: Union[TraversedTup, "Traversable", "Blob"]
            if as_edge:
                # If as_edge return (src, item) unless rrc is None
                # (e.g. for first item).
                rval = (src, item)
            else:
                rval = item

            if prune(rval, d):
                continue

            skipStartItem = ignore_self and (item is self)
            if not skipStartItem and predicate(rval, d):
                yield rval

            # Only continue to next level if this is appropriate!
            nd = d + 1
            if depth > -1 and nd > depth:
                continue

            addToStack(stack, item, branch_first, nd)
        # END for each item on work stack


@runtime_checkable
class Serializable(Protocol):
    """Defines methods to serialize and deserialize objects from and into a data
    stream."""

    __slots__ = ()

    # @abstractmethod
    def _serialize(self, stream: "BytesIO") -> "Serializable":
        """Serialize the data of this object into the given data stream.

        :note:
            A serialized object would :meth:`_deserialize` into the same object.

        :param stream:
            A file-like object.

        :return:
            self
        """
        raise NotImplementedError("To be implemented in subclass")

    # @abstractmethod
    def _deserialize(self, stream: "BytesIO") -> "Serializable":
        """Deserialize all information regarding this object from the stream.

        :param stream:
            A file-like object.

        :return:
            self
        """
        raise NotImplementedError("To be implemented in subclass")


class TraversableIterableObj(IterableObj, Traversable):
    __slots__ = ()

    TIobj_tuple = Tuple[Union[T_TIobj, None], T_TIobj]

    def list_traverse(self: T_TIobj, *args: Any, **kwargs: Any) -> IterableList[T_TIobj]:
        return super()._list_traverse(*args, **kwargs)

<<<<<<< HEAD
    @overload
    def traverse(self: T_TIobj) -> Iterator[T_TIobj]:
        ...
=======
    @overload  # type: ignore
    def traverse(self: T_TIobj) -> Iterator[T_TIobj]: ...
>>>>>>> e880c332

    @overload
    def traverse(
        self: T_TIobj,
        predicate: Callable[[Union[T_TIobj, Tuple[Union[T_TIobj, None], T_TIobj]], int], bool],
        prune: Callable[[Union[T_TIobj, Tuple[Union[T_TIobj, None], T_TIobj]], int], bool],
        depth: int,
        branch_first: bool,
        visit_once: bool,
        ignore_self: Literal[True],
        as_edge: Literal[False],
    ) -> Iterator[T_TIobj]: ...

    @overload
    def traverse(
        self: T_TIobj,
        predicate: Callable[[Union[T_TIobj, Tuple[Union[T_TIobj, None], T_TIobj]], int], bool],
        prune: Callable[[Union[T_TIobj, Tuple[Union[T_TIobj, None], T_TIobj]], int], bool],
        depth: int,
        branch_first: bool,
        visit_once: bool,
        ignore_self: Literal[False],
        as_edge: Literal[True],
    ) -> Iterator[Tuple[Union[T_TIobj, None], T_TIobj]]: ...

    @overload
    def traverse(
        self: T_TIobj,
        predicate: Callable[[Union[T_TIobj, TIobj_tuple], int], bool],
        prune: Callable[[Union[T_TIobj, TIobj_tuple], int], bool],
        depth: int,
        branch_first: bool,
        visit_once: bool,
        ignore_self: Literal[True],
        as_edge: Literal[True],
    ) -> Iterator[Tuple[T_TIobj, T_TIobj]]: ...

    def traverse(
        self: T_TIobj,
        predicate: Callable[[Union[T_TIobj, TIobj_tuple], int], bool] = lambda i, d: True,
        prune: Callable[[Union[T_TIobj, TIobj_tuple], int], bool] = lambda i, d: False,
        depth: int = -1,
        branch_first: bool = True,
        visit_once: bool = True,
        ignore_self: int = 1,
        as_edge: bool = False,
    ) -> Union[Iterator[T_TIobj], Iterator[Tuple[T_TIobj, T_TIobj]], Iterator[TIobj_tuple]]:
        """For documentation, see :meth:`Traversable._traverse`."""

        ## To typecheck instead of using cast:
        #
        # import itertools
        # from git.types import TypeGuard
        # def is_commit_traversed(inp: Tuple) -> TypeGuard[Tuple[Iterator[Tuple['Commit', 'Commit']]]]:
        #     for x in inp[1]:
        #         if not isinstance(x, tuple) and len(x) != 2:
        #             if all(isinstance(inner, Commit) for inner in x):
        #                 continue
        #     return True
        #
        # ret = super(Commit, self).traverse(predicate, prune, depth, branch_first, visit_once, ignore_self, as_edge)
        # ret_tup = itertools.tee(ret, 2)
        # assert is_commit_traversed(ret_tup), f"{[type(x) for x in list(ret_tup[0])]}"
        # return ret_tup[0]

        return cast(
            Union[Iterator[T_TIobj], Iterator[Tuple[Union[None, T_TIobj], T_TIobj]]],
            super()._traverse(
                predicate,  # type: ignore[arg-type]
                prune,  # type: ignore[arg-type]
                depth,
                branch_first,
                visit_once,
                ignore_self,
                as_edge,
            ),
        )<|MERGE_RESOLUTION|>--- conflicted
+++ resolved
@@ -619,14 +619,8 @@
     def list_traverse(self: T_TIobj, *args: Any, **kwargs: Any) -> IterableList[T_TIobj]:
         return super()._list_traverse(*args, **kwargs)
 
-<<<<<<< HEAD
     @overload
-    def traverse(self: T_TIobj) -> Iterator[T_TIobj]:
-        ...
-=======
-    @overload  # type: ignore
     def traverse(self: T_TIobj) -> Iterator[T_TIobj]: ...
->>>>>>> e880c332
 
     @overload
     def traverse(
