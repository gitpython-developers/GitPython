--- conflicted
+++ resolved
@@ -170,32 +170,19 @@
 _re_only_actor = re.compile(r'^.+? (.*)$')
 
 def parse_actor_and_date(line):
-<<<<<<< HEAD
     """Parse out the actor (author or committer) info from a line like::
     
         author Tom Preston-Werner <tom@mojombo.com> 1191999972 -0700
     
     :return: [Actor, int_seconds_since_epoch, int_timezone_offset]"""
+    actor, epoch, offset = '', 0, 0
     m = _re_actor_epoch.search(line)
-    actor, epoch, offset = m.groups()
+    if m:
+        actor, epoch, offset = m.groups()
+    else:
+        m = _re_only_actor.search(line)
+        actor = m.group(1) if m else line or ''
     return (Actor._from_string(actor), int(epoch), utctz_to_altz(offset))
-    
-=======
-	"""Parse out the actor (author or committer) info from a line like::
-	
-		author Tom Preston-Werner <tom@mojombo.com> 1191999972 -0700
-	
-	:return: [Actor, int_seconds_since_epoch, int_timezone_offset]"""
-	actor, epoch, offset = '', 0, 0
-	m = _re_actor_epoch.search(line)
-	if m:
-		actor, epoch, offset = m.groups()
-	else:
-		m = _re_only_actor.search(line)
-		actor = m.group(1) if m else line or ''
-	return (Actor._from_string(actor), int(epoch), utctz_to_altz(offset))
-	
->>>>>>> f7ed51ba
 
 #} END functions
 
