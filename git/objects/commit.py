# commit.py
# Copyright (C) 2008, 2009 Michael Trier (mtrier@gmail.com) and contributors
#
# This module is part of GitPython and is released under
# the BSD License: http://www.opensource.org/licenses/bsd-license.php

<<<<<<< HEAD
from git.util import        (
                            Actor,
                            Iterable,
                            Stats,
                        )
=======
from git.util import 		(
							Actor,
							Iterable,
							Stats,
							finalize_process
						)
>>>>>>> f7ed51ba
from git.diff import Diffable
from tree import Tree
from gitdb import IStream
from cStringIO import StringIO

import base
from gitdb.util import (
                        hex_to_bin
                        )
from util import (
                        Traversable,
                        Serializable,
                        parse_date,
                        altz_to_utctz_str,
                        parse_actor_and_date
                    )
from time import (
                    time, 
                    altzone
                )
import os
import sys

__all__ = ('Commit', )

class Commit(base.Object, Iterable, Diffable, Traversable, Serializable):
<<<<<<< HEAD
    """Wraps a git Commit object.
    
    This class will act lazily on some of its attributes and will query the 
    value on demand only if it involves calling the git binary."""
    
    # ENVIRONMENT VARIABLES
    # read when creating new commits
    env_author_date = "GIT_AUTHOR_DATE"
    env_committer_date = "GIT_COMMITTER_DATE"
    
    # CONFIGURATION KEYS
    conf_encoding = 'i18n.commitencoding'
    
    # INVARIANTS
    default_encoding = "UTF-8"
    
    
    # object configuration 
    type = "commit"
    __slots__ = ("tree",
                 "author", "authored_date", "author_tz_offset",
                 "committer", "committed_date", "committer_tz_offset",
                 "message", "parents", "encoding", "gpgsig")
    _id_attribute_ = "binsha"
    
    def __init__(self, repo, binsha, tree=None, author=None, authored_date=None, author_tz_offset=None,
                 committer=None, committed_date=None, committer_tz_offset=None,
                 message=None,  parents=None, encoding=None, gpgsig=None):
        """Instantiate a new Commit. All keyword arguments taking None as default will
        be implicitly set on first query.
=======
	"""Wraps a git Commit object.
	
	This class will act lazily on some of its attributes and will query the 
	value on demand only if it involves calling the git binary."""
	
	# ENVIRONMENT VARIABLES
	# read when creating new commits
	env_author_date = "GIT_AUTHOR_DATE"
	env_committer_date = "GIT_COMMITTER_DATE"
	
	# CONFIGURATION KEYS
	conf_encoding = 'i18n.commitencoding'
	
	# INVARIANTS
	default_encoding = "UTF-8"
	
	
	# object configuration 
	type = "commit"
	__slots__ = ("tree",
				 "author", "authored_date", "author_tz_offset",
				 "committer", "committed_date", "committer_tz_offset",
				 "message", "parents", "encoding", "gpgsig")
	_id_attribute_ = "binsha"
	
	def __init__(self, repo, binsha, tree=None, author=None, authored_date=None, author_tz_offset=None,
				 committer=None, committed_date=None, committer_tz_offset=None, 
				 message=None,  parents=None, encoding=None, gpgsig=None):
		"""Instantiate a new Commit. All keyword arguments taking None as default will 
		be implicitly set on first query. 
		
		:param binsha: 20 byte sha1
		:param parents: tuple( Commit, ... ) 
			is a tuple of commit ids or actual Commits
		:param tree: Tree
			Tree object
		:param author: Actor
			is the author string ( will be implicitly converted into an Actor object )
		:param authored_date: int_seconds_since_epoch
			is the authored DateTime - use time.gmtime() to convert it into a 
			different format
		:param author_tz_offset: int_seconds_west_of_utc
			is the timezone that the authored_date is in
		:param committer: Actor
			is the committer string
		:param committed_date: int_seconds_since_epoch
			is the committed DateTime - use time.gmtime() to convert it into a 
			different format
		:param committer_tz_offset: int_seconds_west_of_utc
			is the timezone that the authored_date is in
		:param message: string
			is the commit message
		:param encoding: string
			encoding of the message, defaults to UTF-8
		:param parents:
			List or tuple of Commit objects which are our parent(s) in the commit 
			dependency graph
		:return: git.Commit
		
		:note: Timezone information is in the same format and in the same sign 
			as what time.altzone returns. The sign is inverted compared to git's 
			UTC timezone."""
		super(Commit,self).__init__(repo, binsha)
		if tree is not None:
			assert isinstance(tree, Tree), "Tree needs to be a Tree instance, was %s" % type(tree)
		if tree is not None:
			self.tree = tree
		if author is not None:
			self.author = author
		if authored_date is not None:
			self.authored_date = authored_date
		if author_tz_offset is not None:
			self.author_tz_offset = author_tz_offset
		if committer is not None:
			self.committer = committer
		if committed_date is not None:
			self.committed_date = committed_date
		if committer_tz_offset is not None:
			self.committer_tz_offset = committer_tz_offset
		if message is not None:
			self.message = message
		if parents is not None:
			self.parents = parents
		if encoding is not None:
			self.encoding = encoding
		if binsha == '\x00'*20 or gpgsig is not None:
			self.gpgsig = gpgsig
		
	@classmethod
	def _get_intermediate_items(cls, commit):
		return commit.parents
>>>>>>> f7ed51ba

        :param binsha: 20 byte sha1
        :param parents: tuple( Commit, ... ) 
            is a tuple of commit ids or actual Commits
        :param tree: Tree
            Tree object
        :param author: Actor
            is the author string ( will be implicitly converted into an Actor object )
        :param authored_date: int_seconds_since_epoch
            is the authored DateTime - use time.gmtime() to convert it into a 
            different format
        :param author_tz_offset: int_seconds_west_of_utc
            is the timezone that the authored_date is in
        :param committer: Actor
            is the committer string
        :param committed_date: int_seconds_since_epoch
            is the committed DateTime - use time.gmtime() to convert it into a 
            different format
        :param committer_tz_offset: int_seconds_west_of_utc
            is the timezone that the authored_date is in
        :param message: string
            is the commit message
        :param encoding: string
            encoding of the message, defaults to UTF-8
        :param parents:
            List or tuple of Commit objects which are our parent(s) in the commit 
            dependency graph
        :return: git.Commit
        
        :note: Timezone information is in the same format and in the same sign 
            as what time.altzone returns. The sign is inverted compared to git's 
            UTC timezone."""
        super(Commit,self).__init__(repo, binsha)
        if tree is not None:
            assert isinstance(tree, Tree), "Tree needs to be a Tree instance, was %s" % type(tree)
        if tree is not None:
            self.tree = tree
        if author is not None:
            self.author = author
        if authored_date is not None:
            self.authored_date = authored_date
        if author_tz_offset is not None:
            self.author_tz_offset = author_tz_offset
        if committer is not None:
            self.committer = committer
        if committed_date is not None:
            self.committed_date = committed_date
        if committer_tz_offset is not None:
            self.committer_tz_offset = committer_tz_offset
        if message is not None:
            self.message = message
        if parents is not None:
            self.parents = parents
        if encoding is not None:
            self.encoding = encoding
        self.gpgsig = gpgsig

    @classmethod
    def _get_intermediate_items(cls, commit):
        return commit.parents

    def _set_cache_(self, attr):
        if attr in Commit.__slots__:
            # read the data in a chunk, its faster - then provide a file wrapper
            binsha, typename, self.size, stream = self.repo.odb.stream(self.binsha)
            self._deserialize(StringIO(stream.read()))
        else:
            super(Commit, self)._set_cache_(attr)
        # END handle attrs

    @property
    def summary(self):
        """:return: First line of the commit message"""
        return self.message.split('\n', 1)[0]
        
    def count(self, paths='', **kwargs):
        """Count the number of commits reachable from this commit

        :param paths:
            is an optinal path or a list of paths restricting the return value 
            to commits actually containing the paths

        :param kwargs:
            Additional options to be passed to git-rev-list. They must not alter
            the ouput style of the command, or parsing will yield incorrect results
        :return: int defining the number of reachable commits"""
        # yes, it makes a difference whether empty paths are given or not in our case
        # as the empty paths version will ignore merge commits for some reason.
        if paths:
            return len(self.repo.git.rev_list(self.hexsha, '--', paths, **kwargs).splitlines())
        else:
            return len(self.repo.git.rev_list(self.hexsha, **kwargs).splitlines())
        

    @property
    def name_rev(self):
        """
        :return:
            String describing the commits hex sha based on the closest Reference.
            Mostly useful for UI purposes"""
        return self.repo.git.name_rev(self)

    @classmethod
    def iter_items(cls, repo, rev, paths='', **kwargs):
        """Find all commits matching the given criteria.

        :param repo: is the Repo
        :param rev: revision specifier, see git-rev-parse for viable options
        :param paths:
            is an optinal path or list of paths, if set only Commits that include the path 
            or paths will be considered
        :param kwargs:
            optional keyword arguments to git rev-list where
            ``max_count`` is the maximum number of commits to fetch
            ``skip`` is the number of commits to skip
            ``since`` all commits since i.e. '1970-01-01'
        :return: iterator yielding Commit items"""
        if 'pretty' in kwargs:
            raise ValueError("--pretty cannot be used as parsing expects single sha's only")
        # END handle pretty
        args = list()
        if paths:
            args.extend(('--', paths))
        # END if paths

        proc = repo.git.rev_list(rev, args, as_process=True, **kwargs)
        return cls._iter_from_process_or_stream(repo, proc)
        
    def iter_parents(self, paths='', **kwargs):
        """Iterate _all_ parents of this commit.
        
        :param paths:
            Optional path or list of paths limiting the Commits to those that 
            contain at least one of the paths
        :param kwargs: All arguments allowed by git-rev-list
        :return: Iterator yielding Commit objects which are parents of self """
        # skip ourselves
        skip = kwargs.get("skip", 1)
        if skip == 0:   # skip ourselves 
            skip = 1
        kwargs['skip'] = skip
        
        return self.iter_items(self.repo, self, paths, **kwargs)

<<<<<<< HEAD
    @property
    def stats(self):
        """Create a git stat from changes between this commit and its first parent 
        or from all changes done if this is the very first commit.
        
        :return: git.Stats"""
        if not self.parents:
            text = self.repo.git.diff_tree(self.hexsha, '--', numstat=True, root=True)
            text2 = ""
            for line in text.splitlines()[1:]:
                (insertions, deletions, filename) = line.split("\t")
                text2 += "%s\t%s\t%s\n" % (insertions, deletions, filename)
            text = text2
        else:
            text = self.repo.git.diff(self.parents[0].hexsha, self.hexsha, '--', numstat=True)
        return Stats._list_from_string(self.repo, text)

    @classmethod
    def _iter_from_process_or_stream(cls, repo, proc_or_stream):
        """Parse out commit information into a list of Commit objects
        We expect one-line per commit, and parse the actual commit information directly
        from our lighting fast object database

        :param proc: git-rev-list process instance - one sha per line
        :return: iterator returning Commit objects"""
        stream = proc_or_stream
        if not hasattr(stream,'readline'):
            stream = proc_or_stream.stdout
            
        readline = stream.readline
        while True:
            line = readline()
            if not line:
                break
            hexsha = line.strip()
            if len(hexsha) > 40:
                # split additional information, as returned by bisect for instance
                hexsha, rest = line.split(None, 1)
            # END handle extra info
            
            assert len(hexsha) == 40, "Invalid line: %s" % hexsha
            yield Commit(repo, hex_to_bin(hexsha))
        # END for each line in stream
        
        
    @classmethod
    def create_from_tree(cls, repo, tree, message, parent_commits=None, head=False):
        """Commit the given tree, creating a commit object.
        
        :param repo: Repo object the commit should be part of 
        :param tree: Tree object or hex or bin sha 
            the tree of the new commit
        :param message: Commit message. It may be an empty string if no message is provided.
            It will be converted to a string in any case.
        :param parent_commits:
            Optional Commit objects to use as parents for the new commit.
            If empty list, the commit will have no parents at all and become 
            a root commit.
            If None , the current head commit will be the parent of the 
            new commit object
        :param head:
            If True, the HEAD will be advanced to the new commit automatically.
            Else the HEAD will remain pointing on the previous commit. This could 
            lead to undesired results when diffing files.
            
        :return: Commit object representing the new commit
            
        :note:
            Additional information about the committer and Author are taken from the
            environment or from the git configuration, see git-commit-tree for 
            more information"""
        parents = parent_commits
        if parent_commits is None:
            try:
                parent_commits = [ repo.head.commit ]
            except ValueError:
                # empty repositories have no head commit
                parent_commits = list()
            # END handle parent commits
        # END if parent commits are unset
        
        # retrieve all additional information, create a commit object, and 
        # serialize it
        # Generally: 
        # * Environment variables override configuration values
        # * Sensible defaults are set according to the git documentation
        
        # COMMITER AND AUTHOR INFO
        cr = repo.config_reader()
        env = os.environ
        
        committer = Actor.committer(cr)
        author = Actor.author(cr)
        
        # PARSE THE DATES
        unix_time = int(time())
        offset = altzone
        
        author_date_str = env.get(cls.env_author_date, '')
        if author_date_str:
            author_time, author_offset = parse_date(author_date_str)
        else:
            author_time, author_offset = unix_time, offset
        # END set author time
        
        committer_date_str = env.get(cls.env_committer_date, '')
        if committer_date_str: 
            committer_time, committer_offset = parse_date(committer_date_str)
        else:
            committer_time, committer_offset = unix_time, offset
        # END set committer time
        
        # assume utf8 encoding
        enc_section, enc_option = cls.conf_encoding.split('.')
        conf_encoding = cr.get_value(enc_section, enc_option, cls.default_encoding)
        
        
        # if the tree is no object, make sure we create one - otherwise
        # the created commit object is invalid
        if isinstance(tree, str):
            tree = repo.tree(tree)
        # END tree conversion
        
        # CREATE NEW COMMIT
        new_commit = cls(repo, cls.NULL_BIN_SHA, tree, 
                        author, author_time, author_offset, 
                        committer, committer_time, committer_offset,
                        message, parent_commits, conf_encoding)
        
        stream = StringIO()
        new_commit._serialize(stream)
        streamlen = stream.tell()
        stream.seek(0)
        
        istream = repo.odb.store(IStream(cls.type, streamlen, stream))
        new_commit.binsha = istream.binsha
        
        if head:
            # need late import here, importing git at the very beginning throws
            # as well ... 
            import git.refs
            try:
                repo.head.set_commit(new_commit, logmsg="commit: %s" % message)
            except ValueError:
                # head is not yet set to the ref our HEAD points to
                # Happens on first commit
                import git.refs
                master = git.refs.Head.create(repo, repo.head.ref, new_commit, logmsg="commit (initial): %s" % message)
                repo.head.set_reference(master, logmsg='commit: Switching to %s' % master)
            # END handle empty repositories
        # END advance head handling 
        
        return new_commit
    
    #{ Serializable Implementation
    
    def _serialize(self, stream):
        write = stream.write
        write("tree %s\n" % self.tree)
        for p in self.parents:
            write("parent %s\n" % p)
            
        a = self.author
        aname = a.name
        if isinstance(aname, unicode):
            aname = aname.encode(self.encoding)
        # END handle unicode in name
        
        c = self.committer
        fmt = "%s %s <%s> %s %s\n"
        write(fmt % ("author", aname, a.email, 
                        self.authored_date, 
                        altz_to_utctz_str(self.author_tz_offset)))
            
        # encode committer
        aname = c.name
        if isinstance(aname, unicode):
            aname = aname.encode(self.encoding)
        # END handle unicode in name
        write(fmt % ("committer", aname, c.email, 
                        self.committed_date,
                        altz_to_utctz_str(self.committer_tz_offset)))
        
        if self.encoding != self.default_encoding:
            write("encoding %s\n" % self.encoding)

        if self.gpgsig:
            write("gpgsig")
            for sigline in self.gpgsig.rstrip("\n").split("\n"):
                write(" "+sigline+"\n")

        write("\n")
        
        # write plain bytes, be sure its encoded according to our encoding
        if isinstance(self.message, unicode):
            write(self.message.encode(self.encoding))
        else:
            write(self.message)
        # END handle encoding
        return self
    
    def _deserialize(self, stream):
        """:param from_rev_list: if true, the stream format is coming from the rev-list command
        Otherwise it is assumed to be a plain data stream from our object"""
        readline = stream.readline
        self.tree = Tree(self.repo, hex_to_bin(readline().split()[1]), Tree.tree_id<<12, '')

        self.parents = list()
        next_line = None
        while True:
            parent_line = readline()
            if not parent_line.startswith('parent'):
                next_line = parent_line
                break
            # END abort reading parents
            self.parents.append(type(self)(self.repo, hex_to_bin(parent_line.split()[-1])))
        # END for each parent line
        self.parents = tuple(self.parents)
        
        self.author, self.authored_date, self.author_tz_offset = parse_actor_and_date(next_line)
        self.committer, self.committed_date, self.committer_tz_offset = parse_actor_and_date(readline())
        
        
        # now we can have the encoding line, or an empty line followed by the optional
        # message.
        self.encoding = self.default_encoding

        # read headers
        buf = readline().strip()
        while buf != "":
            if buf[0:10] == "encoding ":
                self.encoding = buf[buf.find(' ')+1:]
            elif buf[0:7] == "gpgsig ":
                sig = buf[buf.find(' ')+1:] + "\n"
                is_next_header = False
                while True:
                    sigbuf = readline()
                    if sigbuf == "": break
                    if sigbuf[0:1] != " ":
                        buf = sigbuf.strip()
                        is_next_header = True
                        break
                    sig += sigbuf[1:]
                self.gpgsig = sig.rstrip("\n")
                if is_next_header:
                    continue
            buf = readline().strip()

        # decode the authors name
        try:
            self.author.name = self.author.name.decode(self.encoding) 
        except UnicodeDecodeError:
            print >> sys.stderr, "Failed to decode author name '%s' using encoding %s" % (self.author.name, self.encoding)
        # END handle author's encoding
        
        # decode committer name
        try:
            self.committer.name = self.committer.name.decode(self.encoding) 
        except UnicodeDecodeError:
            print >> sys.stderr, "Failed to decode committer name '%s' using encoding %s" % (self.committer.name, self.encoding)
        # END handle author's encoding
        
        # a stream from our data simply gives us the plain message
        # The end of our message stream is marked with a newline that we strip
        self.message = stream.read()
        try:
            self.message = self.message.decode(self.encoding)
        except UnicodeDecodeError:
            print >> sys.stderr, "Failed to decode message '%s' using encoding %s" % (self.message, self.encoding)
        # END exception handling 
        return self
        
    #} END serializable implementation
=======
		:param proc: git-rev-list process instance - one sha per line
		:return: iterator returning Commit objects"""
		stream = proc_or_stream
		if not hasattr(stream,'readline'):
			stream = proc_or_stream.stdout
			
		readline = stream.readline
		while True:
			line = readline()
			if not line:
				break
			hexsha = line.strip()
			if len(hexsha) > 40:
				# split additional information, as returned by bisect for instance
				hexsha, rest = line.split(None, 1)
			# END handle extra info
			
			assert len(hexsha) == 40, "Invalid line: %s" % hexsha
			yield Commit(repo, hex_to_bin(hexsha))
		# END for each line in stream
		if hasattr(proc_or_stream, 'wait'):
			finalize_process(proc_or_stream)
		
		
	@classmethod
	def create_from_tree(cls, repo, tree, message, parent_commits=None, head=False):
		"""Commit the given tree, creating a commit object.
		
		:param repo: Repo object the commit should be part of 
		:param tree: Tree object or hex or bin sha 
			the tree of the new commit
		:param message: Commit message. It may be an empty string if no message is provided.
			It will be converted to a string in any case.
		:param parent_commits:
			Optional Commit objects to use as parents for the new commit.
			If empty list, the commit will have no parents at all and become 
			a root commit.
			If None , the current head commit will be the parent of the 
			new commit object
		:param head:
			If True, the HEAD will be advanced to the new commit automatically.
			Else the HEAD will remain pointing on the previous commit. This could 
			lead to undesired results when diffing files.
			
		:return: Commit object representing the new commit
			
		:note:
			Additional information about the committer and Author are taken from the
			environment or from the git configuration, see git-commit-tree for 
			more information"""
		parents = parent_commits
		if parent_commits is None:
			try:
				parent_commits = [ repo.head.commit ]
			except ValueError:
				# empty repositories have no head commit
				parent_commits = list()
			# END handle parent commits
		# END if parent commits are unset
		
		# retrieve all additional information, create a commit object, and 
		# serialize it
		# Generally: 
		# * Environment variables override configuration values
		# * Sensible defaults are set according to the git documentation
		
		# COMMITER AND AUTHOR INFO
		cr = repo.config_reader()
		env = os.environ
		
		committer = Actor.committer(cr)
		author = Actor.author(cr)
		
		# PARSE THE DATES
		unix_time = int(time())
		offset = altzone
		
		author_date_str = env.get(cls.env_author_date, '')
		if author_date_str:
			author_time, author_offset = parse_date(author_date_str)
		else:
			author_time, author_offset = unix_time, offset
		# END set author time
		
		committer_date_str = env.get(cls.env_committer_date, '')
		if committer_date_str: 
			committer_time, committer_offset = parse_date(committer_date_str)
		else:
			committer_time, committer_offset = unix_time, offset
		# END set committer time
		
		# assume utf8 encoding
		enc_section, enc_option = cls.conf_encoding.split('.')
		conf_encoding = cr.get_value(enc_section, enc_option, cls.default_encoding)
		
		
		# if the tree is no object, make sure we create one - otherwise
		# the created commit object is invalid
		if isinstance(tree, str):
			tree = repo.tree(tree)
		# END tree conversion
		
		# CREATE NEW COMMIT
		new_commit = cls(repo, cls.NULL_BIN_SHA, tree, 
						author, author_time, author_offset, 
						committer, committer_time, committer_offset,
						message, parent_commits, conf_encoding)
		
		stream = StringIO()
		new_commit._serialize(stream)
		streamlen = stream.tell()
		stream.seek(0)
		
		istream = repo.odb.store(IStream(cls.type, streamlen, stream))
		new_commit.binsha = istream.binsha
		
		if head:
			# need late import here, importing git at the very beginning throws
			# as well ... 
			import git.refs
			try:
				repo.head.set_commit(new_commit, logmsg="commit: %s" % message)
			except ValueError:
				# head is not yet set to the ref our HEAD points to
				# Happens on first commit
				import git.refs
				master = git.refs.Head.create(repo, repo.head.ref, new_commit, logmsg="commit (initial): %s" % message)
				repo.head.set_reference(master, logmsg='commit: Switching to %s' % master)
			# END handle empty repositories
		# END advance head handling 
		
		return new_commit
	
	#{ Serializable Implementation
	
	def _serialize(self, stream):
		write = stream.write
		write("tree %s\n" % self.tree)
		for p in self.parents:
			write("parent %s\n" % p)
			
		a = self.author
		aname = a.name
		if isinstance(aname, unicode):
			aname = aname.encode(self.encoding)
		# END handle unicode in name
		
		c = self.committer
		fmt = "%s %s <%s> %s %s\n"
		write(fmt % ("author", aname, a.email, 
						self.authored_date, 
						altz_to_utctz_str(self.author_tz_offset)))
			
		# encode committer
		aname = c.name
		if isinstance(aname, unicode):
			aname = aname.encode(self.encoding)
		# END handle unicode in name
		write(fmt % ("committer", aname, c.email, 
						self.committed_date,
						altz_to_utctz_str(self.committer_tz_offset)))
		
		if self.encoding != self.default_encoding:
			write("encoding %s\n" % self.encoding)

		if self.gpgsig:
			write("gpgsig")
			for sigline in self.gpgsig.rstrip("\n").split("\n"):
				write(" "+sigline+"\n")
		
		write("\n")
		
		# write plain bytes, be sure its encoded according to our encoding
		if isinstance(self.message, unicode):
			write(self.message.encode(self.encoding))
		else:
			write(self.message)
		# END handle encoding
		return self
	
	def _deserialize(self, stream):
		""":param from_rev_list: if true, the stream format is coming from the rev-list command
		Otherwise it is assumed to be a plain data stream from our object"""
		readline = stream.readline
		self.tree = Tree(self.repo, hex_to_bin(readline().split()[1]), Tree.tree_id<<12, '')

		self.parents = list()
		next_line = None
		while True:
			parent_line = readline()
			if not parent_line.startswith('parent'):
				next_line = parent_line
				break
			# END abort reading parents
			self.parents.append(type(self)(self.repo, hex_to_bin(parent_line.split()[-1])))
		# END for each parent line
		self.parents = tuple(self.parents)
		
		self.author, self.authored_date, self.author_tz_offset = parse_actor_and_date(next_line)
		self.committer, self.committed_date, self.committer_tz_offset = parse_actor_and_date(readline())
		
		
		# we might run into one or more mergetag blocks, skip those for now
		next_line = readline()
		while next_line.startswith('mergetag '):
			next_line = readline()
			while next_line.startswith(' '):
				next_line = readline()
		
		# now we can have the encoding line, or an empty line followed by the optional
		# message.
		self.encoding = self.default_encoding

		# read headers
		enc = next_line
		buf = enc.strip()
		while buf != "":
			if buf[0:10] == "encoding ":
				self.encoding = buf[buf.find(' ')+1:]
			elif buf[0:7] == "gpgsig ":
				sig = buf[buf.find(' ')+1:] + "\n"
				is_next_header = False
				while True:
					sigbuf = readline()
					if sigbuf == "": break
					if sigbuf[0:1] != " ":
						buf = sigbuf.strip()
						is_next_header = True
						break
					sig += sigbuf[1:]
				self.gpgsig = sig.rstrip("\n")
				if is_next_header:
					continue
			buf = readline().strip()

		# decode the authors name
		try:
			self.author.name = self.author.name.decode(self.encoding) 
		except UnicodeDecodeError:
			print >> sys.stderr, "Failed to decode author name '%s' using encoding %s" % (self.author.name, self.encoding)
		# END handle author's encoding
		
		# decode committer name
		try:
			self.committer.name = self.committer.name.decode(self.encoding) 
		except UnicodeDecodeError:
			print >> sys.stderr, "Failed to decode committer name '%s' using encoding %s" % (self.committer.name, self.encoding)
		# END handle author's encoding
		
		# a stream from our data simply gives us the plain message
		# The end of our message stream is marked with a newline that we strip
		self.message = stream.read()
		try:
			self.message = self.message.decode(self.encoding)
		except UnicodeDecodeError:
			print >> sys.stderr, "Failed to decode message '%s' using encoding %s" % (self.message, self.encoding)
		# END exception handling 
		return self
		
	#} END serializable implementation
>>>>>>> f7ed51ba
<|MERGE_RESOLUTION|>--- conflicted
+++ resolved
@@ -4,20 +4,12 @@
 # This module is part of GitPython and is released under
 # the BSD License: http://www.opensource.org/licenses/bsd-license.php
 
-<<<<<<< HEAD
 from git.util import        (
                             Actor,
                             Iterable,
                             Stats,
+                            finalize_process
                         )
-=======
-from git.util import 		(
-							Actor,
-							Iterable,
-							Stats,
-							finalize_process
-						)
->>>>>>> f7ed51ba
 from git.diff import Diffable
 from tree import Tree
 from gitdb import IStream
@@ -44,7 +36,6 @@
 __all__ = ('Commit', )
 
 class Commit(base.Object, Iterable, Diffable, Traversable, Serializable):
-<<<<<<< HEAD
     """Wraps a git Commit object.
     
     This class will act lazily on some of its attributes and will query the 
@@ -75,100 +66,6 @@
                  message=None,  parents=None, encoding=None, gpgsig=None):
         """Instantiate a new Commit. All keyword arguments taking None as default will
         be implicitly set on first query.
-=======
-	"""Wraps a git Commit object.
-	
-	This class will act lazily on some of its attributes and will query the 
-	value on demand only if it involves calling the git binary."""
-	
-	# ENVIRONMENT VARIABLES
-	# read when creating new commits
-	env_author_date = "GIT_AUTHOR_DATE"
-	env_committer_date = "GIT_COMMITTER_DATE"
-	
-	# CONFIGURATION KEYS
-	conf_encoding = 'i18n.commitencoding'
-	
-	# INVARIANTS
-	default_encoding = "UTF-8"
-	
-	
-	# object configuration 
-	type = "commit"
-	__slots__ = ("tree",
-				 "author", "authored_date", "author_tz_offset",
-				 "committer", "committed_date", "committer_tz_offset",
-				 "message", "parents", "encoding", "gpgsig")
-	_id_attribute_ = "binsha"
-	
-	def __init__(self, repo, binsha, tree=None, author=None, authored_date=None, author_tz_offset=None,
-				 committer=None, committed_date=None, committer_tz_offset=None, 
-				 message=None,  parents=None, encoding=None, gpgsig=None):
-		"""Instantiate a new Commit. All keyword arguments taking None as default will 
-		be implicitly set on first query. 
-		
-		:param binsha: 20 byte sha1
-		:param parents: tuple( Commit, ... ) 
-			is a tuple of commit ids or actual Commits
-		:param tree: Tree
-			Tree object
-		:param author: Actor
-			is the author string ( will be implicitly converted into an Actor object )
-		:param authored_date: int_seconds_since_epoch
-			is the authored DateTime - use time.gmtime() to convert it into a 
-			different format
-		:param author_tz_offset: int_seconds_west_of_utc
-			is the timezone that the authored_date is in
-		:param committer: Actor
-			is the committer string
-		:param committed_date: int_seconds_since_epoch
-			is the committed DateTime - use time.gmtime() to convert it into a 
-			different format
-		:param committer_tz_offset: int_seconds_west_of_utc
-			is the timezone that the authored_date is in
-		:param message: string
-			is the commit message
-		:param encoding: string
-			encoding of the message, defaults to UTF-8
-		:param parents:
-			List or tuple of Commit objects which are our parent(s) in the commit 
-			dependency graph
-		:return: git.Commit
-		
-		:note: Timezone information is in the same format and in the same sign 
-			as what time.altzone returns. The sign is inverted compared to git's 
-			UTC timezone."""
-		super(Commit,self).__init__(repo, binsha)
-		if tree is not None:
-			assert isinstance(tree, Tree), "Tree needs to be a Tree instance, was %s" % type(tree)
-		if tree is not None:
-			self.tree = tree
-		if author is not None:
-			self.author = author
-		if authored_date is not None:
-			self.authored_date = authored_date
-		if author_tz_offset is not None:
-			self.author_tz_offset = author_tz_offset
-		if committer is not None:
-			self.committer = committer
-		if committed_date is not None:
-			self.committed_date = committed_date
-		if committer_tz_offset is not None:
-			self.committer_tz_offset = committer_tz_offset
-		if message is not None:
-			self.message = message
-		if parents is not None:
-			self.parents = parents
-		if encoding is not None:
-			self.encoding = encoding
-		if binsha == '\x00'*20 or gpgsig is not None:
-			self.gpgsig = gpgsig
-		
-	@classmethod
-	def _get_intermediate_items(cls, commit):
-		return commit.parents
->>>>>>> f7ed51ba
-
         :param binsha: 20 byte sha1
         :param parents: tuple( Commit, ... ) 
             is a tuple of commit ids or actual Commits
@@ -312,7 +209,6 @@
         
         return self.iter_items(self.repo, self, paths, **kwargs)
 
-<<<<<<< HEAD
     @property
     def stats(self):
         """Create a git stat from changes between this commit and its first parent 
@@ -356,6 +252,10 @@
             assert len(hexsha) == 40, "Invalid line: %s" % hexsha
             yield Commit(repo, hex_to_bin(hexsha))
         # END for each line in stream
+        # TODO: Review this - it seems process handling got a bit out of control
+        # due to many developers trying to fix the open file handles issue
+        if hasattr(proc_or_stream, 'wait'):
+            finalize_process(proc_or_stream)
         
         
     @classmethod
@@ -534,14 +434,21 @@
         
         self.author, self.authored_date, self.author_tz_offset = parse_actor_and_date(next_line)
         self.committer, self.committed_date, self.committer_tz_offset = parse_actor_and_date(readline())
-        
+
+        # we might run into one or more mergetag blocks, skip those for now
+        next_line = readline()
+        while next_line.startswith('mergetag '):
+            next_line = readline()
+            while next_line.startswith(' '):
+                next_line = readline()
         
         # now we can have the encoding line, or an empty line followed by the optional
         # message.
         self.encoding = self.default_encoding
 
         # read headers
-        buf = readline().strip()
+        enc = next_line
+        buf = enc.strip()
         while buf != "":
             if buf[0:10] == "encoding ":
                 self.encoding = buf[buf.find(' ')+1:]
@@ -585,266 +492,4 @@
         # END exception handling 
         return self
         
-    #} END serializable implementation
-=======
-		:param proc: git-rev-list process instance - one sha per line
-		:return: iterator returning Commit objects"""
-		stream = proc_or_stream
-		if not hasattr(stream,'readline'):
-			stream = proc_or_stream.stdout
-			
-		readline = stream.readline
-		while True:
-			line = readline()
-			if not line:
-				break
-			hexsha = line.strip()
-			if len(hexsha) > 40:
-				# split additional information, as returned by bisect for instance
-				hexsha, rest = line.split(None, 1)
-			# END handle extra info
-			
-			assert len(hexsha) == 40, "Invalid line: %s" % hexsha
-			yield Commit(repo, hex_to_bin(hexsha))
-		# END for each line in stream
-		if hasattr(proc_or_stream, 'wait'):
-			finalize_process(proc_or_stream)
-		
-		
-	@classmethod
-	def create_from_tree(cls, repo, tree, message, parent_commits=None, head=False):
-		"""Commit the given tree, creating a commit object.
-		
-		:param repo: Repo object the commit should be part of 
-		:param tree: Tree object or hex or bin sha 
-			the tree of the new commit
-		:param message: Commit message. It may be an empty string if no message is provided.
-			It will be converted to a string in any case.
-		:param parent_commits:
-			Optional Commit objects to use as parents for the new commit.
-			If empty list, the commit will have no parents at all and become 
-			a root commit.
-			If None , the current head commit will be the parent of the 
-			new commit object
-		:param head:
-			If True, the HEAD will be advanced to the new commit automatically.
-			Else the HEAD will remain pointing on the previous commit. This could 
-			lead to undesired results when diffing files.
-			
-		:return: Commit object representing the new commit
-			
-		:note:
-			Additional information about the committer and Author are taken from the
-			environment or from the git configuration, see git-commit-tree for 
-			more information"""
-		parents = parent_commits
-		if parent_commits is None:
-			try:
-				parent_commits = [ repo.head.commit ]
-			except ValueError:
-				# empty repositories have no head commit
-				parent_commits = list()
-			# END handle parent commits
-		# END if parent commits are unset
-		
-		# retrieve all additional information, create a commit object, and 
-		# serialize it
-		# Generally: 
-		# * Environment variables override configuration values
-		# * Sensible defaults are set according to the git documentation
-		
-		# COMMITER AND AUTHOR INFO
-		cr = repo.config_reader()
-		env = os.environ
-		
-		committer = Actor.committer(cr)
-		author = Actor.author(cr)
-		
-		# PARSE THE DATES
-		unix_time = int(time())
-		offset = altzone
-		
-		author_date_str = env.get(cls.env_author_date, '')
-		if author_date_str:
-			author_time, author_offset = parse_date(author_date_str)
-		else:
-			author_time, author_offset = unix_time, offset
-		# END set author time
-		
-		committer_date_str = env.get(cls.env_committer_date, '')
-		if committer_date_str: 
-			committer_time, committer_offset = parse_date(committer_date_str)
-		else:
-			committer_time, committer_offset = unix_time, offset
-		# END set committer time
-		
-		# assume utf8 encoding
-		enc_section, enc_option = cls.conf_encoding.split('.')
-		conf_encoding = cr.get_value(enc_section, enc_option, cls.default_encoding)
-		
-		
-		# if the tree is no object, make sure we create one - otherwise
-		# the created commit object is invalid
-		if isinstance(tree, str):
-			tree = repo.tree(tree)
-		# END tree conversion
-		
-		# CREATE NEW COMMIT
-		new_commit = cls(repo, cls.NULL_BIN_SHA, tree, 
-						author, author_time, author_offset, 
-						committer, committer_time, committer_offset,
-						message, parent_commits, conf_encoding)
-		
-		stream = StringIO()
-		new_commit._serialize(stream)
-		streamlen = stream.tell()
-		stream.seek(0)
-		
-		istream = repo.odb.store(IStream(cls.type, streamlen, stream))
-		new_commit.binsha = istream.binsha
-		
-		if head:
-			# need late import here, importing git at the very beginning throws
-			# as well ... 
-			import git.refs
-			try:
-				repo.head.set_commit(new_commit, logmsg="commit: %s" % message)
-			except ValueError:
-				# head is not yet set to the ref our HEAD points to
-				# Happens on first commit
-				import git.refs
-				master = git.refs.Head.create(repo, repo.head.ref, new_commit, logmsg="commit (initial): %s" % message)
-				repo.head.set_reference(master, logmsg='commit: Switching to %s' % master)
-			# END handle empty repositories
-		# END advance head handling 
-		
-		return new_commit
-	
-	#{ Serializable Implementation
-	
-	def _serialize(self, stream):
-		write = stream.write
-		write("tree %s\n" % self.tree)
-		for p in self.parents:
-			write("parent %s\n" % p)
-			
-		a = self.author
-		aname = a.name
-		if isinstance(aname, unicode):
-			aname = aname.encode(self.encoding)
-		# END handle unicode in name
-		
-		c = self.committer
-		fmt = "%s %s <%s> %s %s\n"
-		write(fmt % ("author", aname, a.email, 
-						self.authored_date, 
-						altz_to_utctz_str(self.author_tz_offset)))
-			
-		# encode committer
-		aname = c.name
-		if isinstance(aname, unicode):
-			aname = aname.encode(self.encoding)
-		# END handle unicode in name
-		write(fmt % ("committer", aname, c.email, 
-						self.committed_date,
-						altz_to_utctz_str(self.committer_tz_offset)))
-		
-		if self.encoding != self.default_encoding:
-			write("encoding %s\n" % self.encoding)
-
-		if self.gpgsig:
-			write("gpgsig")
-			for sigline in self.gpgsig.rstrip("\n").split("\n"):
-				write(" "+sigline+"\n")
-		
-		write("\n")
-		
-		# write plain bytes, be sure its encoded according to our encoding
-		if isinstance(self.message, unicode):
-			write(self.message.encode(self.encoding))
-		else:
-			write(self.message)
-		# END handle encoding
-		return self
-	
-	def _deserialize(self, stream):
-		""":param from_rev_list: if true, the stream format is coming from the rev-list command
-		Otherwise it is assumed to be a plain data stream from our object"""
-		readline = stream.readline
-		self.tree = Tree(self.repo, hex_to_bin(readline().split()[1]), Tree.tree_id<<12, '')
-
-		self.parents = list()
-		next_line = None
-		while True:
-			parent_line = readline()
-			if not parent_line.startswith('parent'):
-				next_line = parent_line
-				break
-			# END abort reading parents
-			self.parents.append(type(self)(self.repo, hex_to_bin(parent_line.split()[-1])))
-		# END for each parent line
-		self.parents = tuple(self.parents)
-		
-		self.author, self.authored_date, self.author_tz_offset = parse_actor_and_date(next_line)
-		self.committer, self.committed_date, self.committer_tz_offset = parse_actor_and_date(readline())
-		
-		
-		# we might run into one or more mergetag blocks, skip those for now
-		next_line = readline()
-		while next_line.startswith('mergetag '):
-			next_line = readline()
-			while next_line.startswith(' '):
-				next_line = readline()
-		
-		# now we can have the encoding line, or an empty line followed by the optional
-		# message.
-		self.encoding = self.default_encoding
-
-		# read headers
-		enc = next_line
-		buf = enc.strip()
-		while buf != "":
-			if buf[0:10] == "encoding ":
-				self.encoding = buf[buf.find(' ')+1:]
-			elif buf[0:7] == "gpgsig ":
-				sig = buf[buf.find(' ')+1:] + "\n"
-				is_next_header = False
-				while True:
-					sigbuf = readline()
-					if sigbuf == "": break
-					if sigbuf[0:1] != " ":
-						buf = sigbuf.strip()
-						is_next_header = True
-						break
-					sig += sigbuf[1:]
-				self.gpgsig = sig.rstrip("\n")
-				if is_next_header:
-					continue
-			buf = readline().strip()
-
-		# decode the authors name
-		try:
-			self.author.name = self.author.name.decode(self.encoding) 
-		except UnicodeDecodeError:
-			print >> sys.stderr, "Failed to decode author name '%s' using encoding %s" % (self.author.name, self.encoding)
-		# END handle author's encoding
-		
-		# decode committer name
-		try:
-			self.committer.name = self.committer.name.decode(self.encoding) 
-		except UnicodeDecodeError:
-			print >> sys.stderr, "Failed to decode committer name '%s' using encoding %s" % (self.committer.name, self.encoding)
-		# END handle author's encoding
-		
-		# a stream from our data simply gives us the plain message
-		# The end of our message stream is marked with a newline that we strip
-		self.message = stream.read()
-		try:
-			self.message = self.message.decode(self.encoding)
-		except UnicodeDecodeError:
-			print >> sys.stderr, "Failed to decode message '%s' using encoding %s" % (self.message, self.encoding)
-		# END exception handling 
-		return self
-		
-	#} END serializable implementation
->>>>>>> f7ed51ba
+    #} END serializable implementation