#-*-coding:utf-8-*-
# config.py
# Copyright (C) 2008, 2009 Michael Trier (mtrier@gmail.com) and contributors
#
# This module is part of GitPython and is released under
# the BSD License: http://www.opensource.org/licenses/bsd-license.php
"""utilities to help provide compatibility with python 3"""
# flake8: noqa

import sys

from gitdb.utils.compat import (
    PY3,
    xrange,
    MAXSIZE,
    izip,
)

from gitdb.utils.encoding import (
    string_types,
    text_type,
    force_bytes,
    force_text
)

defenc = sys.getdefaultencoding()
if PY3:
    import io
    FileType = io.IOBase
    def byte_ord(b):
        return b
    def bchr(n):
        return bytes([n])
    def mviter(d):
        return d.values()
    range = xrange
    unicode = str
else:
    FileType = file
    # usually, this is just ascii, which might not enough for our encoding needs
    # Unless it's set specifically, we override it to be utf-8
    if defenc == 'ascii':
        defenc = 'utf-8'
    byte_ord = ord
    bchr = chr
    unicode = unicode
    range = xrange
    def mviter(d):
        return d.itervalues()


def safe_decode(s):
    """Safely decodes a binary string to unicode"""
    if isinstance(s, unicode):
        return s
    elif isinstance(s, bytes):
<<<<<<< HEAD
        if PRE_PY27:
            return s.decode(defenc)  # we're screwed
        else:
            return s.decode(defenc, errors='replace')
=======
        return s.decode(defenc, errors='replace')
>>>>>>> 4adafc5a
    raise TypeError('Expected bytes or text, but got %r' % (s,))


def with_metaclass(meta, *bases):
    """copied from https://github.com/Byron/bcore/blob/master/src/python/butility/future.py#L15"""
    class metaclass(meta):
        __call__ = type.__call__
        __init__ = type.__init__

        def __new__(cls, name, nbases, d):
            if nbases is None:
                return type.__new__(cls, name, (), d)
            # There may be clients who rely on this attribute to be set to a reasonable value, which is why
            # we set the __metaclass__ attribute explicitly
            if not PY3 and '___metaclass__' not in d:
                d['__metaclass__'] = meta
            # end
            return meta(name, bases, d)
        # end
    # end metaclass
    return metaclass(meta.__name__ + 'Helper', None, {})
    # end handle py2<|MERGE_RESOLUTION|>--- conflicted
+++ resolved
@@ -54,14 +54,7 @@
     if isinstance(s, unicode):
         return s
     elif isinstance(s, bytes):
-<<<<<<< HEAD
-        if PRE_PY27:
-            return s.decode(defenc)  # we're screwed
-        else:
-            return s.decode(defenc, errors='replace')
-=======
         return s.decode(defenc, errors='replace')
->>>>>>> 4adafc5a
     raise TypeError('Expected bytes or text, but got %r' % (s,))
 
 
