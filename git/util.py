--- conflicted
+++ resolved
@@ -5,12 +5,9 @@
 # the BSD License: http://www.opensource.org/licenses/bsd-license.php
 from __future__ import unicode_literals
 
-<<<<<<< HEAD
 from fcntl import flock, LOCK_UN, LOCK_EX, LOCK_NB
-=======
 import getpass
 import logging
->>>>>>> 833ac6ec
 import os
 import platform
 import re
@@ -589,15 +586,10 @@
 
         # Create file and lock
         try:
-<<<<<<< HEAD
-            fd = os.open(lock_file, os.O_CREAT, 0)
-=======
-            flags = os.O_WRONLY | os.O_CREAT | os.O_EXCL
+            flags = os.O_CREAT
             if is_win:
                 flags |= os.O_SHORT_LIVED
             fd = os.open(lock_file, flags, 0)
-            os.close(fd)
->>>>>>> 833ac6ec
         except OSError as e:
             raise IOError(str(e))
 
@@ -616,15 +608,12 @@
         if not self._has_lock():
             return
 
-<<<<<<< HEAD
         fd = self._file_descriptor
         lock_file = self._lock_file_path()
 
         flock(fd, LOCK_UN)
         os.close(fd)
-        os.remove(lock_file)
-
-=======
+
         # if someone removed our file beforhand, lets just flag this issue
         # instead of failing, to make it more usable.
         lfp = self._lock_file_path()
@@ -632,7 +621,6 @@
             rmfile(lfp)
         except OSError:
             pass
->>>>>>> 833ac6ec
         self._owns_lock = False
         self._file_descriptor = None
 
