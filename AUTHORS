GitPython was originally written by Michael Trier.
GitPython 0.2 was partially (re)written by Sebastian Thiel, based on 0.1.6 and git-dulwich.

Contributors are:

-Michael Trier <mtrier _at_ gmail.com>
-Alan Briolat
-Florian Apolloner <florian _at_ apolloner.eu>
-David Aguilar <davvid _at_ gmail.com>
-Jelmer Vernooij <jelmer _at_ samba.org>
-Steve Frécinaux <code _at_ istique.net>
-Kai Lautaportti <kai _at_ lautaportti.fi>
-Paul Sowden <paul _at_ idontsmoke.co.uk>
-Sebastian Thiel <byronimo _at_ gmail.com>
-Jonathan Chu <jonathan.chu _at_ me.com>
-Vincent Driessen <me _at_ nvie.com>
-Phil Elson <pelson _dot_ pub _at_ gmail.com>
-Bernard `Guyzmo` Pratz <guyzmo+gitpython+pub@m0g.net>
-Timothy B. Hartman <tbhartman _at_ gmail.com>
-Konstantin Popov <konstantin.popov.89 _at_ yandex.ru>
-Peter Jones <pjones _at_ redhat.com>
-Anson Mansfield <anson.mansfield _at_ gmail.com>
-Ken Odegard <ken.odegard _at_ gmail.com>
-Alexis Horgix Chotard
-Piotr Babij <piotr.babij _at_ gmail.com>
-Mikuláš Poul <mikulaspoul _at_ gmail.com>
-Charles Bouchard-Légaré <cblegare.atl _at_ ntis.ca>
-Yaroslav Halchenko <debian _at_ onerussian.com>
-Tim Swast <swast _at_ google.com>
-William Luc Ritchie
<<<<<<< HEAD
-Steven Whitman <ninloot _at_ gmail.com>
=======
-David Host <hostdm _at_ outlook.com>
>>>>>>> 1f66e25c

Portions derived from other open source works and are clearly marked.<|MERGE_RESOLUTION|>--- conflicted
+++ resolved
@@ -28,10 +28,7 @@
 -Yaroslav Halchenko <debian _at_ onerussian.com>
 -Tim Swast <swast _at_ google.com>
 -William Luc Ritchie
-<<<<<<< HEAD
+-David Host <hostdm _at_ outlook.com>
 -Steven Whitman <ninloot _at_ gmail.com>
-=======
--David Host <hostdm _at_ outlook.com>
->>>>>>> 1f66e25c
 
 Portions derived from other open source works and are clearly marked.