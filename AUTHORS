--- conflicted
+++ resolved
@@ -53,10 +53,7 @@
 -Santos Gallegos <stsewd _at_ proton.me>
 -Wenhan Zhu <wzhu.cosmos _at_ gmail.com>
 -Eliah Kagan <eliah.kagan _at_ gmail.com>
-<<<<<<< HEAD
+-Ethan Lin <et.repositories _at_ gmail.com>
 -Randy Eckman <emanspeaks _at_ gmail.com>
-=======
--Ethan Lin <et.repositories _at_ gmail.com>
->>>>>>> d28c20b1
 
 Portions derived from other open source works and are clearly marked.