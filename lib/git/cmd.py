﻿# cmd.py
# Copyright (C) 2008, 2009 Michael Trier (mtrier@gmail.com) and contributors
#
# This module is part of GitPython and is released under
# the BSD License: http://www.opensource.org/licenses/bsd-license.php

import os, sys
import subprocess
from utils import *
from errors import GitCommandError

# Enables debugging of GitPython's git commands
GIT_PYTHON_TRACE = os.environ.get("GIT_PYTHON_TRACE", False)

execute_kwargs = ('istream', 'with_keep_cwd', 'with_extended_output',
				  'with_exceptions', 'as_process', 
				  'output_stream' )



def dashify(string):
	return string.replace('_', '-')

class Git(object):
<<<<<<< HEAD
    """
    The Git class manages communication with the Git binary.
    
    It provides a convenient interface to calling the Git binary, such as in::
    
     g = Git( git_dir )
     g.init()                   # calls 'git init' program
     rval = g.ls_files()        # calls 'git ls-files' program
    
    ``Debugging``
        Set the GIT_PYTHON_TRACE environment variable print each invocation 
        of the command to stdout.
        Set its value to 'full' to see details about the returned values.
    """
    __slots__ = ("_working_dir", "cat_file_all", "cat_file_header")
    
    # CONFIGURATION
    # The size in bytes read from stdout when copying git's output to another stream
    max_chunk_size = 1024*64
    
    class AutoInterrupt(object):
        """
        Kill/Interrupt the stored process instance once this instance goes out of scope. It is 
        used to prevent processes piling up in case iterators stop reading.
        Besides all attributes are wired through to the contained process object.
        
        The wait method was overridden to perform automatic status code checking
        and possibly raise.
        """
        __slots__= ("proc", "args")
        
        def __init__(self, proc, args ):
            self.proc = proc
            self.args = args
            
        def __del__(self):
            # did the process finish already so we have a return code ?
            if self.proc.poll() is not None:
                return
                
            # can be that nothing really exists anymore ... 
            if os is None:
                return
                
            # try to kill it
            try:
                os.kill(self.proc.pid, 2)   # interrupt signal
            except AttributeError:
                # try windows 
                # for some reason, providing None for stdout/stderr still prints something. This is why 
                # we simply use the shell and redirect to nul. Its slower than CreateProcess, question 
                # is whether we really want to see all these messages. Its annoying no matter what.
                subprocess.call(("TASKKILL /F /T /PID %s 2>nul 1>nul" % str(self.proc.pid)), shell=True)
            # END exception handling 
            
        def __getattr__(self, attr):
            return getattr(self.proc, attr)
            
        def wait(self):
            """
            Wait for the process and return its status code. 
            
            Raise
                GitCommandError if the return status is not 0
            """
            status = self.proc.wait()
            if status != 0:
                raise GitCommandError(self.args, status, self.proc.stderr.read())
            # END status handling 
            return status
            
    
    
    def __init__(self, working_dir=None):
        """
        Initialize this instance with:
        
        ``working_dir``
           Git directory we should work in. If None, we always work in the current 
           directory as returned by os.getcwd().
           It is meant to be the working tree directory if available, or the 
           .git directory in case of bare repositories.
        """
        super(Git, self).__init__()
        self._working_dir = working_dir
        
        # cached command slots
        self.cat_file_header = None
        self.cat_file_all = None

    def __getattr__(self, name):
        """
        A convenience method as it allows to call the command as if it was 
        an object.
        Returns
            Callable object that will execute call _call_process with your arguments.
        """
        if name[:1] == '_':
            raise AttributeError(name)
        return lambda *args, **kwargs: self._call_process(name, *args, **kwargs)

    @property
    def working_dir(self):
        """
        Returns
            Git directory we are working on
        """
        return self._working_dir

    def execute(self, command,
                istream=None,
                with_keep_cwd=False,
                with_extended_output=False,
                with_exceptions=True,
                as_process=False, 
                output_stream=None, 
                **subprocess_kwargs
                ):
        """
        Handles executing the command on the shell and consumes and returns
        the returned information (stdout)

        ``command``
            The command argument list to execute.
            It should be a string, or a sequence of program arguments. The
            program to execute is the first item in the args sequence or string.

        ``istream``
            Standard input filehandle passed to subprocess.Popen.

        ``with_keep_cwd``
            Whether to use the current working directory from os.getcwd().
            The cmd otherwise uses its own working_dir that it has been initialized
            with if possible.

        ``with_extended_output``
            Whether to return a (status, stdout, stderr) tuple.

        ``with_exceptions``
            Whether to raise an exception when git returns a non-zero status.

        ``as_process``
            Whether to return the created process instance directly from which 
            streams can be read on demand. This will render with_extended_output and 
            with_exceptions ineffective - the caller will have 
            to deal with the details himself.
            It is important to note that the process will be placed into an AutoInterrupt
            wrapper that will interrupt the process once it goes out of scope. If you 
            use the command in iterators, you should pass the whole process instance 
            instead of a single stream.
            
        ``output_stream``
            If set to a file-like object, data produced by the git command will be 
            output to the given stream directly.
            This feature only has any effect if as_process is False. Processes will
            always be created with a pipe as subprocess.Popen can only accept system
            file descriptors, not python objects ( such as StringIO ).
            This merely is a workaround as the data will be copied from the 
            output pipe to the given output stream directly.
            See also: Git.max_chunk_size
            
        ``**subprocess_kwargs``
            Keyword arguments to be passed to subprocess.Popen. Please note that 
            some of the valid kwargs are already set by this method, the ones you 
            specify may not be the same ones.
            
        Returns::
        
         str(output)                                   # extended_output = False (Default)
         tuple(int(status), str(stdout), str(stderr)) # extended_output = True
         
         if ouput_stream is True, the stdout value will be your output stream:
         output_stream                                  # extended_output = False
         tuple(int(status), output_stream, str(stderr))# extended_output = True
        
        Raise
            GitCommandError
        
        NOTE
           If you add additional keyword arguments to the signature of this method, 
           you must update the execute_kwargs tuple housed in this module.
        """
        if GIT_PYTHON_TRACE and not GIT_PYTHON_TRACE == 'full':
            print ' '.join(command)

        # Allow the user to have the command executed in their working dir.
        if with_keep_cwd or self._working_dir is None:
          cwd = os.getcwd()
        else:
          cwd=self._working_dir
          
        # Start the process
        proc = subprocess.Popen(command,
                                cwd=cwd,
                                stdin=istream,
                                stderr=subprocess.PIPE,
                                stdout=subprocess.PIPE,
                                close_fds=(os.name=='posix'),# unsupported on linux
                                **subprocess_kwargs
                                )
        if as_process:
            return self.AutoInterrupt(proc, command)
        
        # Wait for the process to return
        status = 0
        stdout_value = ''
        stderr_value = ''
        try:
            if output_stream is None:
                stdout_value, stderr_value = proc.communicate()      
                # strip trailing "\n"
                if stdout_value.endswith("\n"):
                    stdout_value = stdout_value[:-1]
                if stderr_value.endswith("\n"):
                    stderr_value = stderr_value[:-1]
                status = proc.returncode
            else:
                max_chunk_size = self.max_chunk_size
                while True:
                    chunk = proc.stdout.read(max_chunk_size)
                    output_stream.write(chunk)
                    if len(chunk) < max_chunk_size:
                        break
                # END reading output stream
                stdout_value = output_stream
                stderr_value = proc.stderr.read()
                # strip trailing "\n"
                if stderr_value.endswith("\n"):
                    stderr_value = stderr_value[:-1]
                status = proc.wait()
            # END stdout handling
        finally:
            proc.stdout.close()
            proc.stderr.close()

        if with_exceptions and status != 0:
            raise GitCommandError(command, status, stderr_value)

        if GIT_PYTHON_TRACE == 'full':
            if stderr_value:
              print "%s -> %d: '%s' !! '%s'" % (command, status, stdout_value, stderr_value)
            elif stdout_value:
              print "%s -> %d: '%s'" % (command, status, stdout_value)
            else:
              print "%s -> %d" % (command, status)

        # Allow access to the command's status code
        if with_extended_output:
            return (status, stdout_value, stderr_value)
        else:
            return stdout_value

    def transform_kwargs(self, **kwargs):
        """
        Transforms Python style kwargs into git command line options.
        """
        args = []
        for k, v in kwargs.items():
            if len(k) == 1:
                if v is True:
                    args.append("-%s" % k)
                elif type(v) is not bool:
                    args.append("-%s%s" % (k, v))
            else:
                if v is True:
                    args.append("--%s" % dashify(k))
                elif type(v) is not bool:
                    args.append("--%s=%s" % (dashify(k), v))
        return args

    @classmethod
    def __unpack_args(cls, arg_list):
        if not isinstance(arg_list, (list,tuple)):
            return [ str(arg_list) ]
            
        outlist = list()
        for arg in arg_list:
            if isinstance(arg_list, (list, tuple)):
                outlist.extend(cls.__unpack_args( arg ))
            # END recursion 
            else:
                outlist.append(str(arg))
        # END for each arg
        return outlist

    def _call_process(self, method, *args, **kwargs):
        """
        Run the given git command with the specified arguments and return
        the result as a String

        ``method``
            is the command. Contained "_" characters will be converted to dashes,
            such as in 'ls_files' to call 'ls-files'.

        ``args``
            is the list of arguments. If None is included, it will be pruned.
            This allows your commands to call git more conveniently as None
            is realized as non-existent

        ``kwargs``
            is a dict of keyword arguments.
            This function accepts the same optional keyword arguments
            as execute().

        Examples::
            git.rev_list('master', max_count=10, header=True)

        Returns
            Same as execute()
        """

        # Handle optional arguments prior to calling transform_kwargs
        # otherwise these'll end up in args, which is bad.
        _kwargs = {}
        for kwarg in execute_kwargs:
            try:
                _kwargs[kwarg] = kwargs.pop(kwarg)
            except KeyError:
                pass

        # Prepare the argument list
        opt_args = self.transform_kwargs(**kwargs)
        
        ext_args = self.__unpack_args([a for a in args if a is not None])
        args = opt_args + ext_args

        call = ["git", dashify(method)]
        call.extend(args)

        return self.execute(call, **_kwargs)
        
    def _parse_object_header(self, header_line):
        """
        ``header_line``
            <hex_sha> type_string size_as_int
            
        Returns
            (hex_sha, type_string, size_as_int)
            
        Raises
            ValueError if the header contains indication for an error due to incorrect 
            input sha
        """
        tokens = header_line.split()
        if len(tokens) != 3:
            raise ValueError("SHA named %s could not be resolved, git returned: %r" % (tokens[0], header_line.strip()) )
        if len(tokens[0]) != 40:
            raise ValueError("Failed to parse header: %r" % header_line) 
        return (tokens[0], tokens[1], int(tokens[2]))
    
    def __prepare_ref(self, ref):
        # required for command to separate refs on stdin
        refstr = str(ref)               # could be ref-object
        if refstr.endswith("\n"):
            return refstr
        return refstr + "\n"
    
    def __get_persistent_cmd(self, attr_name, cmd_name, *args,**kwargs):
        cur_val = getattr(self, attr_name)
        if cur_val is not None:
            return cur_val
            
        options = { "istream" : subprocess.PIPE, "as_process" : True }
        options.update( kwargs )
        
        cmd = self._call_process( cmd_name, *args, **options )
        setattr(self, attr_name, cmd )
        return cmd
    
    def __get_object_header(self, cmd, ref):
        cmd.stdin.write(self.__prepare_ref(ref))
        cmd.stdin.flush()
        return self._parse_object_header(cmd.stdout.readline())
    
    def get_object_header(self, ref):
        """
        Use this method to quickly examine the type and size of the object behind 
        the given ref. 
        
        NOTE
            The method will only suffer from the costs of command invocation 
            once and reuses the command in subsequent calls. 
        
        Return:
            (hexsha, type_string, size_as_int)
        """
        cmd = self.__get_persistent_cmd("cat_file_header", "cat_file", batch_check=True)
        return self.__get_object_header(cmd, ref)
        
    def get_object_data(self, ref):
        """
        As get_object_header, but returns object data as well
        
        Return:
            (hexsha, type_string, size_as_int,data_string)
        """
        cmd = self.__get_persistent_cmd("cat_file_all", "cat_file", batch=True)
        hexsha, typename, size = self.__get_object_header(cmd, ref)
        data = cmd.stdout.read(size)
        cmd.stdout.read(1)      # finishing newlines
        
        return (hexsha, typename, size, data)
        
    def clear_cache(self):
        """
        Clear all kinds of internal caches to release resources.
        
        Currently persistent commands will be interrupted.
        
        Returns
            self
        """
        self.cat_file_all = None
        self.cat_file_header = None
        return self
=======
	"""
	The Git class manages communication with the Git binary.
	
	It provides a convenient interface to calling the Git binary, such as in::
	
	 g = Git( git_dir )
	 g.init()					# calls 'git init' program
	 rval = g.ls_files()		# calls 'git ls-files' program
	
	``Debugging``
		Set the GIT_PYTHON_TRACE environment variable print each invocation 
		of the command to stdout.
		Set its value to 'full' to see details about the returned values.
	"""
	__slots__ = ("_working_dir", "cat_file_all", "cat_file_header")
	
	class AutoInterrupt(object):
		"""
		Kill/Interrupt the stored process instance once this instance goes out of scope. It is 
		used to prevent processes piling up in case iterators stop reading.
		Besides all attributes are wired through to the contained process object.
		
		The wait method was overridden to perform automatic status code checking
		and possibly raise.
		"""
		__slots__= ("proc", "args")
		
		def __init__(self, proc, args ):
			self.proc = proc
			self.args = args
			
		def __del__(self):
			# did the process finish already so we have a return code ?
			if self.proc.poll() is not None:
				return
				
			# can be that nothing really exists anymore ... 
			if os is None:
				return
				
			# try to kill it
			try:
				os.kill(self.proc.pid, 2)	# interrupt signal
			except AttributeError:
				# try windows 
				# for some reason, providing None for stdout/stderr still prints something. This is why 
				# we simply use the shell and redirect to nul. Its slower than CreateProcess, question 
				# is whether we really want to see all these messages. Its annoying no matter what.
				subprocess.call(("TASKKILL /F /T /PID %s 2>nul 1>nul" % str(self.proc.pid)), shell=True)
			# END exception handling 
			
		def __getattr__(self, attr):
			return getattr(self.proc, attr)
			
		def wait(self):
			"""
			Wait for the process and return its status code. 
			
			Raise
				GitCommandError if the return status is not 0
			"""
			status = self.proc.wait()
			if status != 0:
				raise GitCommandError(self.args, status, self.proc.stderr.read())
			# END status handling 
			return status
	# END auto interrupt
	
	class CatFileContentStream(object):
		"""Object representing a sized read-only stream returning the contents of 
		an object.
		It behaves like a stream, but counts the data read and simulates an empty 
		stream once our sized content region is empty.
		If not all data is read to the end of the objects's lifetime, we read the 
		rest to assure the underlying stream continues to work"""
		
		__slots__ = ('_stream', '_nbr', '_size')
		
		def __init__(self, size, stream):
			self._stream = stream
			self._size = size
			self._nbr = 0			# num bytes read
			
		def read(self, size=-1):
			bytes_left = self._size - self._nbr
			if bytes_left == 0:
				return ''
			if size > -1:
				# assure we don't try to read past our limit
				size = min(bytes_left, size)
			else:
				# they try to read all, make sure its not more than what remains
				size = bytes_left
			# END check early depletion
			data = self._stream.read(size)
			self._nbr += len(data)
			
			# check for depletion, read our final byte to make the stream usable by others
			if self._size - self._nbr == 0:
				self._stream.read(1)	# final newline
			# END finish reading
			
			return data
			
		def readline(self, size=-1):
			if self._nbr == self._size:
				return ''
			
			# clamp size to lowest allowed value
			bytes_left = self._size - self._nbr
			if size > -1:
				size = min(bytes_left, size)
			else:
				size = bytes_left
			# END handle size
			
			data = self._stream.readline(size)
			self._nbr += len(data)
			
			# handle final byte
			# we inline everything, it must be fast !
			if self._size - self._nbr == 0:
				self._stream.read(1)
			# END finish reading
			
			return data
			
		def readlines(self, size=-1):
			if self._nbr == self._size:
				return list()
			
			# leave all additional logic to our readline method, we just check the size
			out = list()
			nbr = 0
			while True:
				line = self.readline()
				if not line:
					break
				out.append(line)
				if size > -1:
					nbr += len(line)
					if nbr > size:
						break
				# END handle size constraint
			# END readline loop
			return out
			
		def __iter__(self):
			return self
			
		def next(self):
			line = self.readline()
			if not line:
				raise StopIteration
			return line
			
		def __del__(self):
			bytes_left = self._size - self._nbr
			if bytes_left:
				# seek and discard
				self._stream.seek(bytes_left + 1, os.SEEK_CUR)	# includes terminating newline
			# END handle incomplete read
	
	
	def __init__(self, working_dir=None):
		"""
		Initialize this instance with:
		
		``working_dir``
		   Git directory we should work in. If None, we always work in the current 
		   directory as returned by os.getcwd().
		   It is meant to be the working tree directory if available, or the 
		   .git directory in case of bare repositories.
		"""
		super(Git, self).__init__()
		self._working_dir = working_dir
		
		# cached command slots
		self.cat_file_header = None
		self.cat_file_all = None

	def __getattr__(self, name):
		"""
		A convenience method as it allows to call the command as if it was 
		an object.
		Returns
			Callable object that will execute call _call_process with your arguments.
		"""
		if name[:1] == '_':
			raise AttributeError(name)
		return lambda *args, **kwargs: self._call_process(name, *args, **kwargs)

	@property
	def working_dir(self):
		"""
		Returns
			Git directory we are working on
		"""
		return self._working_dir

	def execute(self, command,
				istream=None,
				with_keep_cwd=False,
				with_extended_output=False,
				with_exceptions=True,
				as_process=False, 
				output_stream=None, 
				**subprocess_kwargs
				):
		"""
		Handles executing the command on the shell and consumes and returns
		the returned information (stdout)

		``command``
			The command argument list to execute.
			It should be a string, or a sequence of program arguments. The
			program to execute is the first item in the args sequence or string.

		``istream``
			Standard input filehandle passed to subprocess.Popen.

		``with_keep_cwd``
			Whether to use the current working directory from os.getcwd().
			The cmd otherwise uses its own working_dir that it has been initialized
			with if possible.

		``with_extended_output``
			Whether to return a (status, stdout, stderr) tuple.

		``with_exceptions``
			Whether to raise an exception when git returns a non-zero status.

		``as_process``
			Whether to return the created process instance directly from which 
			streams can be read on demand. This will render with_extended_output and 
			with_exceptions ineffective - the caller will have 
			to deal with the details himself.
			It is important to note that the process will be placed into an AutoInterrupt
			wrapper that will interrupt the process once it goes out of scope. If you 
			use the command in iterators, you should pass the whole process instance 
			instead of a single stream.
			
		``output_stream``
			If set to a file-like object, data produced by the git command will be 
			output to the given stream directly.
			This feature only has any effect if as_process is False. Processes will
			always be created with a pipe due to issues with subprocess.
			This merely is a workaround as data will be copied from the 
			output pipe to the given output stream directly.
			
		``**subprocess_kwargs``
			Keyword arguments to be passed to subprocess.Popen. Please note that 
			some of the valid kwargs are already set by this method, the ones you 
			specify may not be the same ones.
			
		Returns::
		
		 str(output)								   # extended_output = False (Default)
		 tuple(int(status), str(stdout), str(stderr)) # extended_output = True
		 
		 if ouput_stream is True, the stdout value will be your output stream:
		 output_stream									# extended_output = False
		 tuple(int(status), output_stream, str(stderr))# extended_output = True
		
		Raise
			GitCommandError
		
		NOTE
		   If you add additional keyword arguments to the signature of this method, 
		   you must update the execute_kwargs tuple housed in this module.
		"""
		if GIT_PYTHON_TRACE and not GIT_PYTHON_TRACE == 'full':
			print ' '.join(command)

		# Allow the user to have the command executed in their working dir.
		if with_keep_cwd or self._working_dir is None:
		  cwd = os.getcwd()
		else:
		  cwd=self._working_dir
		  
		# Start the process
		proc = subprocess.Popen(command,
								cwd=cwd,
								stdin=istream,
								stderr=subprocess.PIPE,
								stdout=subprocess.PIPE,
								close_fds=(os.name=='posix'),# unsupported on linux
								**subprocess_kwargs
								)
		if as_process:
			return self.AutoInterrupt(proc, command)
		
		# Wait for the process to return
		status = 0
		stdout_value = ''
		stderr_value = ''
		try:
			if output_stream is None:
				stdout_value = proc.stdout.read().rstrip()		# strip trailing "\n"
			else:
				max_chunk_size = 1024*64
				stream_copy(proc.stdout, output_stream, max_chunk_size)
				stdout_value = output_stream
			# END stdout handling
			stderr_value = proc.stderr.read().rstrip()			# strip trailing "\n"
			
			# waiting here should do nothing as we have finished stream reading
			status = proc.wait()
		finally:
			proc.stdout.close()
			proc.stderr.close()

		if with_exceptions and status != 0:
			raise GitCommandError(command, status, stderr_value)

		if GIT_PYTHON_TRACE == 'full':
			if stderr_value:
			  print "%s -> %d: '%s' !! '%s'" % (command, status, stdout_value, stderr_value)
			elif stdout_value:
			  print "%s -> %d: '%s'" % (command, status, stdout_value)
			else:
			  print "%s -> %d" % (command, status)

		# Allow access to the command's status code
		if with_extended_output:
			return (status, stdout_value, stderr_value)
		else:
			return stdout_value

	def transform_kwargs(self, **kwargs):
		"""
		Transforms Python style kwargs into git command line options.
		"""
		args = []
		for k, v in kwargs.items():
			if len(k) == 1:
				if v is True:
					args.append("-%s" % k)
				elif type(v) is not bool:
					args.append("-%s%s" % (k, v))
			else:
				if v is True:
					args.append("--%s" % dashify(k))
				elif type(v) is not bool:
					args.append("--%s=%s" % (dashify(k), v))
		return args

	@classmethod
	def __unpack_args(cls, arg_list):
		if not isinstance(arg_list, (list,tuple)):
			return [ str(arg_list) ]
			
		outlist = list()
		for arg in arg_list:
			if isinstance(arg_list, (list, tuple)):
				outlist.extend(cls.__unpack_args( arg ))
			# END recursion 
			else:
				outlist.append(str(arg))
		# END for each arg
		return outlist

	def _call_process(self, method, *args, **kwargs):
		"""
		Run the given git command with the specified arguments and return
		the result as a String

		``method``
			is the command. Contained "_" characters will be converted to dashes,
			such as in 'ls_files' to call 'ls-files'.

		``args``
			is the list of arguments. If None is included, it will be pruned.
			This allows your commands to call git more conveniently as None
			is realized as non-existent

		``kwargs``
			is a dict of keyword arguments.
			This function accepts the same optional keyword arguments
			as execute().

		Examples::
			git.rev_list('master', max_count=10, header=True)

		Returns
			Same as execute()
		"""

		# Handle optional arguments prior to calling transform_kwargs
		# otherwise these'll end up in args, which is bad.
		_kwargs = {}
		for kwarg in execute_kwargs:
			try:
				_kwargs[kwarg] = kwargs.pop(kwarg)
			except KeyError:
				pass

		# Prepare the argument list
		opt_args = self.transform_kwargs(**kwargs)
		
		ext_args = self.__unpack_args([a for a in args if a is not None])
		args = opt_args + ext_args

		call = ["git", dashify(method)]
		call.extend(args)

		return self.execute(call, **_kwargs)
		
	def _parse_object_header(self, header_line):
		"""
		``header_line``
			<hex_sha> type_string size_as_int
			
		Returns
			(hex_sha, type_string, size_as_int)
			
		Raises
			ValueError if the header contains indication for an error due to incorrect 
			input sha
		"""
		tokens = header_line.split()
		if len(tokens) != 3:
			raise ValueError("SHA named %s could not be resolved, git returned: %r" % (tokens[0], header_line.strip()) )
		if len(tokens[0]) != 40:
			raise ValueError("Failed to parse header: %r" % header_line) 
		return (tokens[0], tokens[1], int(tokens[2]))
	
	def __prepare_ref(self, ref):
		# required for command to separate refs on stdin
		refstr = str(ref)				# could be ref-object
		if refstr.endswith("\n"):
			return refstr
		return refstr + "\n"
	
	def __get_persistent_cmd(self, attr_name, cmd_name, *args,**kwargs):
		cur_val = getattr(self, attr_name)
		if cur_val is not None:
			return cur_val
			
		options = { "istream" : subprocess.PIPE, "as_process" : True }
		options.update( kwargs )
		
		cmd = self._call_process( cmd_name, *args, **options )
		setattr(self, attr_name, cmd )
		return cmd
	
	def __get_object_header(self, cmd, ref):
		cmd.stdin.write(self.__prepare_ref(ref))
		cmd.stdin.flush()
		return self._parse_object_header(cmd.stdout.readline())
	
	def get_object_header(self, ref):
		""" Use this method to quickly examine the type and size of the object behind 
		the given ref. 
		
		:note: The method will only suffer from the costs of command invocation 
			once and reuses the command in subsequent calls. 
		
		:return: (hexsha, type_string, size_as_int) """
		cmd = self.__get_persistent_cmd("cat_file_header", "cat_file", batch_check=True)
		return self.__get_object_header(cmd, ref)
		
	def get_object_data(self, ref):
		""" As get_object_header, but returns object data as well
		:return: (hexsha, type_string, size_as_int,data_string)
		:note: not threadsafe
		"""
		hexsha, typename, size, stream = self.stream_object_data(ref)
		data = stream.read(size)
		del(stream)
		return (hexsha, typename, size, data)
		
	def stream_object_data(self, ref):
		"""As get_object_header, but returns the data as a stream
		:return: (hexsha, type_string, size_as_int, stream)
		:note: This method is not threadsafe, you need one independent  Command instance
			per thread to be safe !"""
		cmd = self.__get_persistent_cmd("cat_file_all", "cat_file", batch=True)
		hexsha, typename, size = self.__get_object_header(cmd, ref)
		return (hexsha, typename, size, self.CatFileContentStream(size, cmd.stdout))
		
	def clear_cache(self):
		"""
		Clear all kinds of internal caches to release resources.
		
		Currently persistent commands will be interrupted.
		
		Returns
			self
		"""
		self.cat_file_all = None
		self.cat_file_header = None
		return self
>>>>>>> e746f96b
<|MERGE_RESOLUTION|>--- conflicted
+++ resolved
@@ -22,423 +22,6 @@
 	return string.replace('_', '-')
 
 class Git(object):
-<<<<<<< HEAD
-    """
-    The Git class manages communication with the Git binary.
-    
-    It provides a convenient interface to calling the Git binary, such as in::
-    
-     g = Git( git_dir )
-     g.init()                   # calls 'git init' program
-     rval = g.ls_files()        # calls 'git ls-files' program
-    
-    ``Debugging``
-        Set the GIT_PYTHON_TRACE environment variable print each invocation 
-        of the command to stdout.
-        Set its value to 'full' to see details about the returned values.
-    """
-    __slots__ = ("_working_dir", "cat_file_all", "cat_file_header")
-    
-    # CONFIGURATION
-    # The size in bytes read from stdout when copying git's output to another stream
-    max_chunk_size = 1024*64
-    
-    class AutoInterrupt(object):
-        """
-        Kill/Interrupt the stored process instance once this instance goes out of scope. It is 
-        used to prevent processes piling up in case iterators stop reading.
-        Besides all attributes are wired through to the contained process object.
-        
-        The wait method was overridden to perform automatic status code checking
-        and possibly raise.
-        """
-        __slots__= ("proc", "args")
-        
-        def __init__(self, proc, args ):
-            self.proc = proc
-            self.args = args
-            
-        def __del__(self):
-            # did the process finish already so we have a return code ?
-            if self.proc.poll() is not None:
-                return
-                
-            # can be that nothing really exists anymore ... 
-            if os is None:
-                return
-                
-            # try to kill it
-            try:
-                os.kill(self.proc.pid, 2)   # interrupt signal
-            except AttributeError:
-                # try windows 
-                # for some reason, providing None for stdout/stderr still prints something. This is why 
-                # we simply use the shell and redirect to nul. Its slower than CreateProcess, question 
-                # is whether we really want to see all these messages. Its annoying no matter what.
-                subprocess.call(("TASKKILL /F /T /PID %s 2>nul 1>nul" % str(self.proc.pid)), shell=True)
-            # END exception handling 
-            
-        def __getattr__(self, attr):
-            return getattr(self.proc, attr)
-            
-        def wait(self):
-            """
-            Wait for the process and return its status code. 
-            
-            Raise
-                GitCommandError if the return status is not 0
-            """
-            status = self.proc.wait()
-            if status != 0:
-                raise GitCommandError(self.args, status, self.proc.stderr.read())
-            # END status handling 
-            return status
-            
-    
-    
-    def __init__(self, working_dir=None):
-        """
-        Initialize this instance with:
-        
-        ``working_dir``
-           Git directory we should work in. If None, we always work in the current 
-           directory as returned by os.getcwd().
-           It is meant to be the working tree directory if available, or the 
-           .git directory in case of bare repositories.
-        """
-        super(Git, self).__init__()
-        self._working_dir = working_dir
-        
-        # cached command slots
-        self.cat_file_header = None
-        self.cat_file_all = None
-
-    def __getattr__(self, name):
-        """
-        A convenience method as it allows to call the command as if it was 
-        an object.
-        Returns
-            Callable object that will execute call _call_process with your arguments.
-        """
-        if name[:1] == '_':
-            raise AttributeError(name)
-        return lambda *args, **kwargs: self._call_process(name, *args, **kwargs)
-
-    @property
-    def working_dir(self):
-        """
-        Returns
-            Git directory we are working on
-        """
-        return self._working_dir
-
-    def execute(self, command,
-                istream=None,
-                with_keep_cwd=False,
-                with_extended_output=False,
-                with_exceptions=True,
-                as_process=False, 
-                output_stream=None, 
-                **subprocess_kwargs
-                ):
-        """
-        Handles executing the command on the shell and consumes and returns
-        the returned information (stdout)
-
-        ``command``
-            The command argument list to execute.
-            It should be a string, or a sequence of program arguments. The
-            program to execute is the first item in the args sequence or string.
-
-        ``istream``
-            Standard input filehandle passed to subprocess.Popen.
-
-        ``with_keep_cwd``
-            Whether to use the current working directory from os.getcwd().
-            The cmd otherwise uses its own working_dir that it has been initialized
-            with if possible.
-
-        ``with_extended_output``
-            Whether to return a (status, stdout, stderr) tuple.
-
-        ``with_exceptions``
-            Whether to raise an exception when git returns a non-zero status.
-
-        ``as_process``
-            Whether to return the created process instance directly from which 
-            streams can be read on demand. This will render with_extended_output and 
-            with_exceptions ineffective - the caller will have 
-            to deal with the details himself.
-            It is important to note that the process will be placed into an AutoInterrupt
-            wrapper that will interrupt the process once it goes out of scope. If you 
-            use the command in iterators, you should pass the whole process instance 
-            instead of a single stream.
-            
-        ``output_stream``
-            If set to a file-like object, data produced by the git command will be 
-            output to the given stream directly.
-            This feature only has any effect if as_process is False. Processes will
-            always be created with a pipe as subprocess.Popen can only accept system
-            file descriptors, not python objects ( such as StringIO ).
-            This merely is a workaround as the data will be copied from the 
-            output pipe to the given output stream directly.
-            See also: Git.max_chunk_size
-            
-        ``**subprocess_kwargs``
-            Keyword arguments to be passed to subprocess.Popen. Please note that 
-            some of the valid kwargs are already set by this method, the ones you 
-            specify may not be the same ones.
-            
-        Returns::
-        
-         str(output)                                   # extended_output = False (Default)
-         tuple(int(status), str(stdout), str(stderr)) # extended_output = True
-         
-         if ouput_stream is True, the stdout value will be your output stream:
-         output_stream                                  # extended_output = False
-         tuple(int(status), output_stream, str(stderr))# extended_output = True
-        
-        Raise
-            GitCommandError
-        
-        NOTE
-           If you add additional keyword arguments to the signature of this method, 
-           you must update the execute_kwargs tuple housed in this module.
-        """
-        if GIT_PYTHON_TRACE and not GIT_PYTHON_TRACE == 'full':
-            print ' '.join(command)
-
-        # Allow the user to have the command executed in their working dir.
-        if with_keep_cwd or self._working_dir is None:
-          cwd = os.getcwd()
-        else:
-          cwd=self._working_dir
-          
-        # Start the process
-        proc = subprocess.Popen(command,
-                                cwd=cwd,
-                                stdin=istream,
-                                stderr=subprocess.PIPE,
-                                stdout=subprocess.PIPE,
-                                close_fds=(os.name=='posix'),# unsupported on linux
-                                **subprocess_kwargs
-                                )
-        if as_process:
-            return self.AutoInterrupt(proc, command)
-        
-        # Wait for the process to return
-        status = 0
-        stdout_value = ''
-        stderr_value = ''
-        try:
-            if output_stream is None:
-                stdout_value, stderr_value = proc.communicate()      
-                # strip trailing "\n"
-                if stdout_value.endswith("\n"):
-                    stdout_value = stdout_value[:-1]
-                if stderr_value.endswith("\n"):
-                    stderr_value = stderr_value[:-1]
-                status = proc.returncode
-            else:
-                max_chunk_size = self.max_chunk_size
-                while True:
-                    chunk = proc.stdout.read(max_chunk_size)
-                    output_stream.write(chunk)
-                    if len(chunk) < max_chunk_size:
-                        break
-                # END reading output stream
-                stdout_value = output_stream
-                stderr_value = proc.stderr.read()
-                # strip trailing "\n"
-                if stderr_value.endswith("\n"):
-                    stderr_value = stderr_value[:-1]
-                status = proc.wait()
-            # END stdout handling
-        finally:
-            proc.stdout.close()
-            proc.stderr.close()
-
-        if with_exceptions and status != 0:
-            raise GitCommandError(command, status, stderr_value)
-
-        if GIT_PYTHON_TRACE == 'full':
-            if stderr_value:
-              print "%s -> %d: '%s' !! '%s'" % (command, status, stdout_value, stderr_value)
-            elif stdout_value:
-              print "%s -> %d: '%s'" % (command, status, stdout_value)
-            else:
-              print "%s -> %d" % (command, status)
-
-        # Allow access to the command's status code
-        if with_extended_output:
-            return (status, stdout_value, stderr_value)
-        else:
-            return stdout_value
-
-    def transform_kwargs(self, **kwargs):
-        """
-        Transforms Python style kwargs into git command line options.
-        """
-        args = []
-        for k, v in kwargs.items():
-            if len(k) == 1:
-                if v is True:
-                    args.append("-%s" % k)
-                elif type(v) is not bool:
-                    args.append("-%s%s" % (k, v))
-            else:
-                if v is True:
-                    args.append("--%s" % dashify(k))
-                elif type(v) is not bool:
-                    args.append("--%s=%s" % (dashify(k), v))
-        return args
-
-    @classmethod
-    def __unpack_args(cls, arg_list):
-        if not isinstance(arg_list, (list,tuple)):
-            return [ str(arg_list) ]
-            
-        outlist = list()
-        for arg in arg_list:
-            if isinstance(arg_list, (list, tuple)):
-                outlist.extend(cls.__unpack_args( arg ))
-            # END recursion 
-            else:
-                outlist.append(str(arg))
-        # END for each arg
-        return outlist
-
-    def _call_process(self, method, *args, **kwargs):
-        """
-        Run the given git command with the specified arguments and return
-        the result as a String
-
-        ``method``
-            is the command. Contained "_" characters will be converted to dashes,
-            such as in 'ls_files' to call 'ls-files'.
-
-        ``args``
-            is the list of arguments. If None is included, it will be pruned.
-            This allows your commands to call git more conveniently as None
-            is realized as non-existent
-
-        ``kwargs``
-            is a dict of keyword arguments.
-            This function accepts the same optional keyword arguments
-            as execute().
-
-        Examples::
-            git.rev_list('master', max_count=10, header=True)
-
-        Returns
-            Same as execute()
-        """
-
-        # Handle optional arguments prior to calling transform_kwargs
-        # otherwise these'll end up in args, which is bad.
-        _kwargs = {}
-        for kwarg in execute_kwargs:
-            try:
-                _kwargs[kwarg] = kwargs.pop(kwarg)
-            except KeyError:
-                pass
-
-        # Prepare the argument list
-        opt_args = self.transform_kwargs(**kwargs)
-        
-        ext_args = self.__unpack_args([a for a in args if a is not None])
-        args = opt_args + ext_args
-
-        call = ["git", dashify(method)]
-        call.extend(args)
-
-        return self.execute(call, **_kwargs)
-        
-    def _parse_object_header(self, header_line):
-        """
-        ``header_line``
-            <hex_sha> type_string size_as_int
-            
-        Returns
-            (hex_sha, type_string, size_as_int)
-            
-        Raises
-            ValueError if the header contains indication for an error due to incorrect 
-            input sha
-        """
-        tokens = header_line.split()
-        if len(tokens) != 3:
-            raise ValueError("SHA named %s could not be resolved, git returned: %r" % (tokens[0], header_line.strip()) )
-        if len(tokens[0]) != 40:
-            raise ValueError("Failed to parse header: %r" % header_line) 
-        return (tokens[0], tokens[1], int(tokens[2]))
-    
-    def __prepare_ref(self, ref):
-        # required for command to separate refs on stdin
-        refstr = str(ref)               # could be ref-object
-        if refstr.endswith("\n"):
-            return refstr
-        return refstr + "\n"
-    
-    def __get_persistent_cmd(self, attr_name, cmd_name, *args,**kwargs):
-        cur_val = getattr(self, attr_name)
-        if cur_val is not None:
-            return cur_val
-            
-        options = { "istream" : subprocess.PIPE, "as_process" : True }
-        options.update( kwargs )
-        
-        cmd = self._call_process( cmd_name, *args, **options )
-        setattr(self, attr_name, cmd )
-        return cmd
-    
-    def __get_object_header(self, cmd, ref):
-        cmd.stdin.write(self.__prepare_ref(ref))
-        cmd.stdin.flush()
-        return self._parse_object_header(cmd.stdout.readline())
-    
-    def get_object_header(self, ref):
-        """
-        Use this method to quickly examine the type and size of the object behind 
-        the given ref. 
-        
-        NOTE
-            The method will only suffer from the costs of command invocation 
-            once and reuses the command in subsequent calls. 
-        
-        Return:
-            (hexsha, type_string, size_as_int)
-        """
-        cmd = self.__get_persistent_cmd("cat_file_header", "cat_file", batch_check=True)
-        return self.__get_object_header(cmd, ref)
-        
-    def get_object_data(self, ref):
-        """
-        As get_object_header, but returns object data as well
-        
-        Return:
-            (hexsha, type_string, size_as_int,data_string)
-        """
-        cmd = self.__get_persistent_cmd("cat_file_all", "cat_file", batch=True)
-        hexsha, typename, size = self.__get_object_header(cmd, ref)
-        data = cmd.stdout.read(size)
-        cmd.stdout.read(1)      # finishing newlines
-        
-        return (hexsha, typename, size, data)
-        
-    def clear_cache(self):
-        """
-        Clear all kinds of internal caches to release resources.
-        
-        Currently persistent commands will be interrupted.
-        
-        Returns
-            self
-        """
-        self.cat_file_all = None
-        self.cat_file_header = None
-        return self
-=======
 	"""
 	The Git class manages communication with the Git binary.
 	
@@ -454,6 +37,10 @@
 		Set its value to 'full' to see details about the returned values.
 	"""
 	__slots__ = ("_working_dir", "cat_file_all", "cat_file_header")
+	
+	# CONFIGURATION
+	# The size in bytes read from stdout when copying git's output to another stream
+	max_chunk_size = 1024*64
 	
 	class AutoInterrupt(object):
 		"""
@@ -737,16 +324,22 @@
 		stderr_value = ''
 		try:
 			if output_stream is None:
-				stdout_value = proc.stdout.read().rstrip()		# strip trailing "\n"
+				stdout_value, stderr_value = proc.communicate() 
+				# strip trailing "\n"
+				if stdout_value.endswith("\n"):
+					stdout_value = stdout_value[:-1]
+				if stderr_value.endswith("\n"):
+					stderr_value = stderr_value[:-1]
+				status = proc.returncode
 			else:
-				max_chunk_size = 1024*64
-				stream_copy(proc.stdout, output_stream, max_chunk_size)
+				stream_copy(proc.stdout, output_stream, self.max_chunk_size)
 				stdout_value = output_stream
+				stderr_value = proc.stderr.read()
+				# strip trailing "\n"
+				if stderr_value.endswith("\n"):
+					stderr_value = stderr_value[:-1]
+				status = proc.wait()
 			# END stdout handling
-			stderr_value = proc.stderr.read().rstrip()			# strip trailing "\n"
-			
-			# waiting here should do nothing as we have finished stream reading
-			status = proc.wait()
 		finally:
 			proc.stdout.close()
 			proc.stderr.close()
@@ -914,7 +507,7 @@
 	def stream_object_data(self, ref):
 		"""As get_object_header, but returns the data as a stream
 		:return: (hexsha, type_string, size_as_int, stream)
-		:note: This method is not threadsafe, you need one independent  Command instance
+		:note: This method is not threadsafe, you need one independent	Command instance
 			per thread to be safe !"""
 		cmd = self.__get_persistent_cmd("cat_file_all", "cat_file", batch=True)
 		hexsha, typename, size = self.__get_object_header(cmd, ref)
@@ -931,5 +524,4 @@
 		"""
 		self.cat_file_all = None
 		self.cat_file_header = None
-		return self
->>>>>>> e746f96b
+		return self